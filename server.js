<<<<<<< HEAD
const express = require('express');
const cors = require('cors');

const helmet = require('helmet');
const compression = require('compression');
const cookieParser = require('cookie-parser');
const rateLimit = require('express-rate-limit');
require('dotenv').config();

const { logger } = require('./utils/logger');
const errorHandler = require('./middleware/errorHandler');
const authRoutes = require('./routes/auth');
const customersRoutes = require('./routes/customers');
const materialsRoutes = require('./routes/materials');
const inventoryRoutes = require('./routes/inventory');
const suppliersRoutes = require('./routes/suppliers');
const contractsRoutes = require('./routes/contracts');
const supplierContractsRoutes = require('./routes/supplierContracts');
const contractLocationsRoutes = require('./routes/contractLocations');
const calloutsRoutes = require('./routes/callouts');
const collectionOrdersRoutes = require('./routes/collectionOrders');
const salesOrdersRoutes = require('./routes/salesOrders');
const purchaseOrdersRoutes = require('./routes/purchaseOrders');
const expensesRoutes = require('./routes/expenses');
const wastagesRoutes = require('./routes/wastages');
const pettyCashCardsRoutes = require('./routes/pettyCashCards');
const pettyCashExpensesRoutes = require('./routes/pettyCashExpenses');
const transactionsRoutes = require('./routes/transactions');
const backupsRoutes = require('./routes/backups');
const supplierLocationsRoutes = require('./routes/supplierLocations');
const usersRoutes = require('./routes/users');
const systemSettingsRoutes = require('./routes/systemSettings');
const customerTypesRoutes = require('./routes/customerTypes');
const supplierTypesRoutes = require('./routes/supplierTypes');
const branchesRoutes = require('./routes/branches');
const materialCompositionsRoutes = require('./routes/materialCompositions');
const purchaseOrderAmendmentsRoutes = require('./routes/purchaseOrderAmendments');
const purchaseInvoicesRoutes = require('./routes/purchaseInvoices');
const uploadRoutes = require('./routes/uploadRoutes');
const purchaseOrderExpensesRoutes = require('./routes/purchaseOrderExpenses');
const workflowRoutes = require('./routes/workflow');
const reportsRoutes = require('./routes/reports');
const bankAccountsRoutes = require('./routes/bankAccounts');
const bankTransactionsRoutes = require('./routes/bankTransactions');
const inventoryBatchesRoutes = require('./routes/inventoryBatches');
const rolesRoutes = require('./routes/roles');
const { authenticateToken } = require('./middleware/auth');
const { checkSessionTimeout } = require('./middleware/sessionTimeout');
const { validateCsrfToken, ensureCsrfToken } = require('./middleware/csrf');
const { initializeDatabases, closeConnections, healthCheck } = require('./config/database');

const app = express();
const PORT = process.env.PORT || 3000;

app.set('trust proxy', 1);


// Security middleware - SECURITY FIX: Hardened CSP headers
app.use(helmet({
  contentSecurityPolicy: {
    directives: {
      defaultSrc: ["'self'"],
      scriptSrc: ["'self'"],
      styleSrc: ["'self'"],  // SECURITY: Removed 'unsafe-inline' - use external stylesheets
      imgSrc: ["'self'", "data:", "blob:"],
      fontSrc: ["'self'"],
      connectSrc: ["'self'"],
      objectSrc: ["'none'"],
      mediaSrc: ["'self'"],
      frameSrc: ["'none'"],
      baseUri: ["'self'"],
      formAction: ["'self'"],
      frameAncestors: ["'none'"],
      upgradeInsecureRequests: []
    },
  },
  hsts: {
    maxAge: 31536000,
    includeSubDomains: true,
    preload: true
  },
  crossOriginEmbedderPolicy: false,  // Allow loading cross-origin assets
  crossOriginResourcePolicy: { policy: "cross-origin" }  // Allow resources to be loaded cross-origin
}));

// Rate limiting - Increased 10x for internal use
const globalLimiter = rateLimit({
  windowMs: 15 * 60 * 1000,  // 15 minutes
  max: 1000,                  // 1000 requests per window (10x for internal use)
  message: {
    error: 'Too many requests from this IP, please try again later.',
    code: 'RATE_LIMITED',
    retryAfter: 900
  },
  standardHeaders: true,
  legacyHeaders: false,
  handler: (req, res, next, options) => {
    logger.warn('Rate limit exceeded', {
      ip: req.ip,
      path: req.path,
      limit: options.max
    });
    res.status(429).json(options.message);
  }
});

// Rate limiter for authentication endpoints (100 attempts/15min - 10x for internal use)
const authLimiter = rateLimit({
  windowMs: 15 * 60 * 1000,  // 15 minutes
  max: 100,                   // 100 login attempts per window (10x for internal use)
  message: {
    error: 'Too many login attempts. Please try again in 15 minutes.',
    code: 'AUTH_RATE_LIMITED',
    retryAfter: 900
  },
  standardHeaders: true,
  legacyHeaders: false,
  handler: (req, res, next, options) => {
    logger.warn('Auth rate limit exceeded', {
      ip: req.ip,
      email: req.body?.email ? req.body.email.substring(0, 3) + '***' : 'unknown'
    });
    res.status(429).json(options.message);
  }
});

// Rate limiter for MFA verification (50 attempts/15min - 10x for internal use)
const mfaLimiter = rateLimit({
  windowMs: 15 * 60 * 1000,  // 15 minutes
  max: 50,                    // 50 MFA attempts per window (10x for internal use)
  message: {
    error: 'Too many MFA attempts. Please try again in 15 minutes.',
    code: 'MFA_RATE_LIMITED',
    retryAfter: 900
  },
  standardHeaders: true,
  legacyHeaders: false,
  handler: (req, res, next, options) => {
    logger.warn('MFA rate limit exceeded', { ip: req.ip });
    res.status(429).json(options.message);
  }
});

app.use(globalLimiter);

// CORS configuration - SECURITY FIX: Proper origin validation
const corsOptions = {
  origin: function (origin, callback) {
    // Build allowed origins list from environment or defaults
    const envOrigins = process.env.CORS_ORIGINS ? process.env.CORS_ORIGINS.split(',') : [];
    const allowedOrigins = [
      ...envOrigins,
      'https://pbm.alramramiapp.com'
    ];

    // In development, allow localhost variants
    if (process.env.NODE_ENV !== 'production') {
      allowedOrigins.push(
        'http://localhost:3000',
        'http://localhost:3001',
        'http://localhost:5173',
        'http://127.0.0.1:3000',
        'http://127.0.0.1:5173'
      );
    }

    // Allow requests with no origin (same-origin, mobile apps, Postman)
    if (!origin) {
      return callback(null, true);
    }

    // Strict origin validation - SECURITY: No wildcard fallback
    if (allowedOrigins.includes(origin)) {
      callback(null, true);
    } else {
      logger.warn('CORS blocked request', {
        blockedOrigin: origin,
        allowedOrigins: allowedOrigins.filter(o => !o.includes('localhost'))
      });
      callback(new Error('Not allowed by CORS'));
    }
  },
  credentials: true,  // Required for cookie-based authentication
  methods: ['GET', 'POST', 'PUT', 'PATCH', 'DELETE', 'OPTIONS'],
  allowedHeaders: ['Content-Type', 'Authorization', 'X-Requested-With', 'Accept', 'Origin', 'X-CSRF-Token'],
  exposedHeaders: ['X-Total-Count']
};

app.use(cors(corsOptions));
app.use(compression());
app.use(cookieParser());
app.use(express.json({ limit: '10mb' }));
app.use(express.urlencoded({ extended: true, limit: '10mb' }));

// Request logging middleware
app.use((req, res, next) => {
  logger.info(`${req.method} ${req.path}`, {
    ip: req.ip,
    userAgent: req.get('User-Agent'),
    timestamp: new Date().toISOString()
  });
  next();
});

// Health check endpoint
app.get('/health', async (req, res) => {
  const dbHealth = await healthCheck();
  res.json({ 
    status: 'OK', 
    timestamp: new Date().toISOString(),
    uptime: process.uptime(),
    memory: process.memoryUsage(),
    version: process.env.npm_package_version || '1.0.0',
    database: dbHealth
  });
});

// API Routes
// Apply strict rate limiters to authentication endpoints
app.use('/api/auth/login', authLimiter);
app.use('/api/auth/register', authLimiter);
app.use('/api/auth/mfa', mfaLimiter);
app.use('/api/auth', authRoutes);

// Protected routes (require authentication + session timeout check + CSRF validation)
app.use('/api', authenticateToken);
app.use('/api', checkSessionTimeout);
app.use('/api', validateCsrfToken);  // SECURITY: Validate CSRF token on POST/PUT/PATCH/DELETE

// Business entity routes
app.use('/api/customers', customersRoutes);
app.use('/api/materials', materialsRoutes);
app.use('/api/inventory', inventoryRoutes);
app.use('/api/suppliers', suppliersRoutes);
app.use('/api/contracts', contractsRoutes);
app.use('/api/supplier-contracts', supplierContractsRoutes);
app.use('/api/contract-locations', contractLocationsRoutes);
app.use('/api/callouts', calloutsRoutes);
app.use('/api/collection-orders', collectionOrdersRoutes);
app.use('/api/sales-orders', salesOrdersRoutes);
app.use('/api/purchase-orders', purchaseOrdersRoutes);
app.use('/api/purchase-orders', purchaseOrderExpensesRoutes);
app.use('/api/expenses', expensesRoutes);
app.use('/api/wastages', wastagesRoutes);
app.use('/api/petty-cash-cards', pettyCashCardsRoutes);
app.use('/api/petty-cash-expenses', pettyCashExpensesRoutes);
app.use('/api/transactions', transactionsRoutes);
app.use('/api/backups', backupsRoutes);
app.use('/api/workflow', workflowRoutes);
app.use('/api/supplier-locations', supplierLocationsRoutes);
app.use('/api/users', usersRoutes);
app.use('/api/roles', rolesRoutes);
app.use('/api/system-settings', systemSettingsRoutes);
app.use('/api/uploads', uploadRoutes);
app.use('/api/customer-types', customerTypesRoutes);
app.use('/api/supplier-types', supplierTypesRoutes);
app.use('/api/branches', branchesRoutes);
app.use('/api/material-compositions', materialCompositionsRoutes);
app.use('/api/purchase-order-amendments', purchaseOrderAmendmentsRoutes);
app.use('/api/purchase-invoices', purchaseInvoicesRoutes);
app.use('/api/reports', reportsRoutes);
app.use('/api/bank-accounts', bankAccountsRoutes);
app.use('/api/bank-transactions', bankTransactionsRoutes);
app.use('/api/inventory-batches', inventoryBatchesRoutes);

// 404 handler
app.use('*', (req, res) => {
  res.status(404).json({ 
    error: 'Endpoint not found',
    path: req.originalUrl,
    method: req.method
  });
});

// Global error handler
app.use(errorHandler);

// Graceful shutdown
process.on('SIGTERM', async () => {
  logger.info('SIGTERM received, shutting down gracefully');
  await closeConnections();
  logger.info('Database connections closed');
  process.exit(0);
});

process.on('SIGINT', async () => {
  logger.info('SIGINT received, shutting down gracefully');
  await closeConnections();
  logger.info('Database connections closed');
  process.exit(0);
});

// Initialize databases and start server
const startServer = async () => {
  try {
    // Initialize database connections
    await initializeDatabases();
    logger.info('✅ Database connections initialized');

    // Start server
    app.listen(PORT, '0.0.0.0', () => {
      logger.info(`🚀 Server running on port ${PORT}`, {
        environment: process.env.NODE_ENV,
        port: PORT,
        timestamp: new Date().toISOString()
      });
    });
  } catch (error) {
    logger.error('❌ Failed to start server', { error: error.message, stack: error.stack });
    process.exit(1);
  }
};

startServer();

=======
const express = require('express');
const cors = require('cors');

const helmet = require('helmet');
const compression = require('compression');
const cookieParser = require('cookie-parser');
const rateLimit = require('express-rate-limit');
require('dotenv').config();

const { logger } = require('./utils/logger');
const errorHandler = require('./middleware/errorHandler');
const authRoutes = require('./routes/auth');
const customersRoutes = require('./routes/customers');
const materialsRoutes = require('./routes/materials');
const inventoryRoutes = require('./routes/inventory');
const suppliersRoutes = require('./routes/suppliers');
const contractsRoutes = require('./routes/contracts');
const supplierContractsRoutes = require('./routes/supplierContracts');
const contractLocationsRoutes = require('./routes/contractLocations');
const calloutsRoutes = require('./routes/callouts');
const collectionOrdersRoutes = require('./routes/collectionOrders');
const salesOrdersRoutes = require('./routes/salesOrders');
const purchaseOrdersRoutes = require('./routes/purchaseOrders');
const expensesRoutes = require('./routes/expenses');
const wastagesRoutes = require('./routes/wastages');
const pettyCashCardsRoutes = require('./routes/pettyCashCards');
const pettyCashExpensesRoutes = require('./routes/pettyCashExpenses');
const transactionsRoutes = require('./routes/transactions');
const backupsRoutes = require('./routes/backups');
const supplierLocationsRoutes = require('./routes/supplierLocations');
const usersRoutes = require('./routes/users');
const systemSettingsRoutes = require('./routes/systemSettings');
const customerTypesRoutes = require('./routes/customerTypes');
const supplierTypesRoutes = require('./routes/supplierTypes');
const branchesRoutes = require('./routes/branches');
const materialCompositionsRoutes = require('./routes/materialCompositions');
const purchaseOrderAmendmentsRoutes = require('./routes/purchaseOrderAmendments');
const purchaseInvoicesRoutes = require('./routes/purchaseInvoices');
const uploadRoutes = require('./routes/uploadRoutes');
const purchaseOrderExpensesRoutes = require('./routes/purchaseOrderExpenses');
const { authenticateToken } = require('./middleware/auth');
const { initializeDatabases, healthCheck } = require('./config/database');

const app = express();
const PORT = process.env.PORT || 3000;

app.set('trust proxy', 1);


// Security middleware
app.use(helmet({
  contentSecurityPolicy: {
    directives: {
      defaultSrc: ["'self'"],
      styleSrc: ["'self'", "'unsafe-inline'"],
      scriptSrc: ["'self'"],
      imgSrc: ["'self'", "data:", "https:"],
    },
  },
  hsts: {
    maxAge: 31536000,
    includeSubDomains: true,
    preload: true
  }
}));

// Rate limiting
const limiter = rateLimit({
  windowMs: parseInt(process.env.RATE_LIMIT_WINDOW_MS) || 15 * 60 * 1000, // 15 minutes
  max: parseInt(process.env.RATE_LIMIT_MAX_REQUESTS) || 10000, // limit each IP to 100 requests per windowMs
  message: {
    error: 'Too many requests from this IP, please try again later.',
    retryAfter: Math.ceil((parseInt(process.env.RATE_LIMIT_WINDOW_MS) || 900000) / 1000)
  },
  standardHeaders: true,
  legacyHeaders: false,
});
app.use(limiter);

// CORS configuration
const corsOptions = {
  origin: function (origin, callback) {
    // Allow requests with no origin (mobile apps, etc.)
    if (!origin) return callback(null, true);
    
    const allowedOrigins = [
      'http://localhost:3000',
      'http://127.0.0.1:3000',
      'http://173.212.223.137:3000',
      'https://pbm.alramramiapp.com'
    ];
    
    if (process.env.NODE_ENV === 'production') {
      // Add production origins here
      allowedOrigins.push('http://localhost:3000');
      allowedOrigins.push('https://pbm.alramramiapp.com');
    }
    
    // Check if origin is in allowed list or is a Vercel deployment
    const isAllowed = allowedOrigins.indexOf(origin) !== -1 || 
                     (origin);
    
    if (isAllowed) {
      callback(null, true);
    } else {
      callback(new Error('Not allowed by CORS'));
    }
  },
  credentials: true,
  methods: ['GET', 'POST', 'PUT', 'DELETE', 'OPTIONS'],
  allowedHeaders: ['Content-Type', 'Authorization', 'X-Requested-With','accept','origin'],
  exposedHeaders: ['X-Total-Count'],
  allowedOrigins: ['*']
};

app.use(cors(corsOptions));
app.use(compression());
app.use(cookieParser());
app.use(express.json({ limit: '10mb' }));
app.use(express.urlencoded({ extended: true, limit: '10mb' }));

// Request logging middleware
app.use((req, res, next) => {
  logger.info(`${req.method} ${req.path}`, {
    ip: req.ip,
    userAgent: req.get('User-Agent'),
    timestamp: new Date().toISOString()
  });
  next();
});

// Health check endpoint
app.get('/health', async (req, res) => {
  const dbHealth = await healthCheck();
  res.json({ 
    status: 'OK', 
    timestamp: new Date().toISOString(),
    uptime: process.uptime(),
    memory: process.memoryUsage(),
    version: process.env.npm_package_version || '1.0.0',
    database: dbHealth
  });
});

// API Routes
app.use('/api/auth', authRoutes);

// Protected routes (require authentication)
app.use('/api', authenticateToken);

// Business entity routes
app.use('/api/customers', customersRoutes);
app.use('/api/materials', materialsRoutes);
app.use('/api/inventory', inventoryRoutes);
app.use('/api/suppliers', suppliersRoutes);
app.use('/api/contracts', contractsRoutes);
app.use('/api/supplier-contracts', supplierContractsRoutes);
app.use('/api/contract-locations', contractLocationsRoutes);
app.use('/api/callouts', calloutsRoutes);
app.use('/api/collection-orders', collectionOrdersRoutes);
app.use('/api/sales-orders', salesOrdersRoutes);
app.use('/api/purchase-orders', purchaseOrdersRoutes);
app.use('/api/purchase-orders', purchaseOrderExpensesRoutes);
app.use('/api/expenses', expensesRoutes);
app.use('/api/wastages', wastagesRoutes);
app.use('/api/petty-cash-cards', pettyCashCardsRoutes);
app.use('/api/petty-cash-expenses', pettyCashExpensesRoutes);
app.use('/api/transactions', transactionsRoutes);
app.use('/api/backups', backupsRoutes);
app.use('/api/supplier-locations', supplierLocationsRoutes);
app.use('/api/users', usersRoutes);
app.use('/api/system-settings', systemSettingsRoutes);
app.use('/api/uploads', uploadRoutes);
app.use('/api/customer-types', customerTypesRoutes);
app.use('/api/supplier-types', supplierTypesRoutes);
app.use('/api/branches', branchesRoutes);
app.use('/api/material-compositions', materialCompositionsRoutes);
app.use('/api/purchase-order-amendments', purchaseOrderAmendmentsRoutes);
app.use('/api/purchase-invoices', purchaseInvoicesRoutes);

// 404 handler
app.use('*', (req, res) => {
  res.status(404).json({ 
    error: 'Endpoint not found',
    path: req.originalUrl,
    method: req.method
  });
});

// Global error handler
app.use(errorHandler);

// Graceful shutdown
process.on('SIGTERM', () => {
  logger.info('SIGTERM received, shutting down gracefully');
  process.exit(0);
});

process.on('SIGINT', () => {
  logger.info('SIGINT received, shutting down gracefully');
  process.exit(0);
});

// Initialize databases and start server
const startServer = async () => {
  try {
    // Initialize database connections
    await initializeDatabases();
    logger.info('✅ Database connections initialized');

    // Start server
    app.listen(PORT, '0.0.0.0', () => {
      logger.info(`🚀 Server running on port ${PORT}`, {
        environment: process.env.NODE_ENV,
        port: PORT,
        timestamp: new Date().toISOString()
      });
    });
  } catch (error) {
    logger.error('❌ Failed to start server', { error: error.message, stack: error.stack });
    process.exit(1);
  }
};

startServer();

>>>>>>> 4ed2998e
module.exports = app;<|MERGE_RESOLUTION|>--- conflicted
+++ resolved
@@ -1,4 +1,3 @@
-<<<<<<< HEAD
 const express = require('express');
 const cors = require('cors');
 
@@ -241,6 +240,7 @@
 app.use('/api/sales-orders', salesOrdersRoutes);
 app.use('/api/purchase-orders', purchaseOrdersRoutes);
 app.use('/api/purchase-orders', purchaseOrderExpensesRoutes);
+app.use('/api/purchase-orders', purchaseOrderExpensesRoutes);
 app.use('/api/expenses', expensesRoutes);
 app.use('/api/wastages', wastagesRoutes);
 app.use('/api/petty-cash-cards', pettyCashCardsRoutes);
@@ -314,232 +314,4 @@
 
 startServer();
 
-=======
-const express = require('express');
-const cors = require('cors');
-
-const helmet = require('helmet');
-const compression = require('compression');
-const cookieParser = require('cookie-parser');
-const rateLimit = require('express-rate-limit');
-require('dotenv').config();
-
-const { logger } = require('./utils/logger');
-const errorHandler = require('./middleware/errorHandler');
-const authRoutes = require('./routes/auth');
-const customersRoutes = require('./routes/customers');
-const materialsRoutes = require('./routes/materials');
-const inventoryRoutes = require('./routes/inventory');
-const suppliersRoutes = require('./routes/suppliers');
-const contractsRoutes = require('./routes/contracts');
-const supplierContractsRoutes = require('./routes/supplierContracts');
-const contractLocationsRoutes = require('./routes/contractLocations');
-const calloutsRoutes = require('./routes/callouts');
-const collectionOrdersRoutes = require('./routes/collectionOrders');
-const salesOrdersRoutes = require('./routes/salesOrders');
-const purchaseOrdersRoutes = require('./routes/purchaseOrders');
-const expensesRoutes = require('./routes/expenses');
-const wastagesRoutes = require('./routes/wastages');
-const pettyCashCardsRoutes = require('./routes/pettyCashCards');
-const pettyCashExpensesRoutes = require('./routes/pettyCashExpenses');
-const transactionsRoutes = require('./routes/transactions');
-const backupsRoutes = require('./routes/backups');
-const supplierLocationsRoutes = require('./routes/supplierLocations');
-const usersRoutes = require('./routes/users');
-const systemSettingsRoutes = require('./routes/systemSettings');
-const customerTypesRoutes = require('./routes/customerTypes');
-const supplierTypesRoutes = require('./routes/supplierTypes');
-const branchesRoutes = require('./routes/branches');
-const materialCompositionsRoutes = require('./routes/materialCompositions');
-const purchaseOrderAmendmentsRoutes = require('./routes/purchaseOrderAmendments');
-const purchaseInvoicesRoutes = require('./routes/purchaseInvoices');
-const uploadRoutes = require('./routes/uploadRoutes');
-const purchaseOrderExpensesRoutes = require('./routes/purchaseOrderExpenses');
-const { authenticateToken } = require('./middleware/auth');
-const { initializeDatabases, healthCheck } = require('./config/database');
-
-const app = express();
-const PORT = process.env.PORT || 3000;
-
-app.set('trust proxy', 1);
-
-
-// Security middleware
-app.use(helmet({
-  contentSecurityPolicy: {
-    directives: {
-      defaultSrc: ["'self'"],
-      styleSrc: ["'self'", "'unsafe-inline'"],
-      scriptSrc: ["'self'"],
-      imgSrc: ["'self'", "data:", "https:"],
-    },
-  },
-  hsts: {
-    maxAge: 31536000,
-    includeSubDomains: true,
-    preload: true
-  }
-}));
-
-// Rate limiting
-const limiter = rateLimit({
-  windowMs: parseInt(process.env.RATE_LIMIT_WINDOW_MS) || 15 * 60 * 1000, // 15 minutes
-  max: parseInt(process.env.RATE_LIMIT_MAX_REQUESTS) || 10000, // limit each IP to 100 requests per windowMs
-  message: {
-    error: 'Too many requests from this IP, please try again later.',
-    retryAfter: Math.ceil((parseInt(process.env.RATE_LIMIT_WINDOW_MS) || 900000) / 1000)
-  },
-  standardHeaders: true,
-  legacyHeaders: false,
-});
-app.use(limiter);
-
-// CORS configuration
-const corsOptions = {
-  origin: function (origin, callback) {
-    // Allow requests with no origin (mobile apps, etc.)
-    if (!origin) return callback(null, true);
-    
-    const allowedOrigins = [
-      'http://localhost:3000',
-      'http://127.0.0.1:3000',
-      'http://173.212.223.137:3000',
-      'https://pbm.alramramiapp.com'
-    ];
-    
-    if (process.env.NODE_ENV === 'production') {
-      // Add production origins here
-      allowedOrigins.push('http://localhost:3000');
-      allowedOrigins.push('https://pbm.alramramiapp.com');
-    }
-    
-    // Check if origin is in allowed list or is a Vercel deployment
-    const isAllowed = allowedOrigins.indexOf(origin) !== -1 || 
-                     (origin);
-    
-    if (isAllowed) {
-      callback(null, true);
-    } else {
-      callback(new Error('Not allowed by CORS'));
-    }
-  },
-  credentials: true,
-  methods: ['GET', 'POST', 'PUT', 'DELETE', 'OPTIONS'],
-  allowedHeaders: ['Content-Type', 'Authorization', 'X-Requested-With','accept','origin'],
-  exposedHeaders: ['X-Total-Count'],
-  allowedOrigins: ['*']
-};
-
-app.use(cors(corsOptions));
-app.use(compression());
-app.use(cookieParser());
-app.use(express.json({ limit: '10mb' }));
-app.use(express.urlencoded({ extended: true, limit: '10mb' }));
-
-// Request logging middleware
-app.use((req, res, next) => {
-  logger.info(`${req.method} ${req.path}`, {
-    ip: req.ip,
-    userAgent: req.get('User-Agent'),
-    timestamp: new Date().toISOString()
-  });
-  next();
-});
-
-// Health check endpoint
-app.get('/health', async (req, res) => {
-  const dbHealth = await healthCheck();
-  res.json({ 
-    status: 'OK', 
-    timestamp: new Date().toISOString(),
-    uptime: process.uptime(),
-    memory: process.memoryUsage(),
-    version: process.env.npm_package_version || '1.0.0',
-    database: dbHealth
-  });
-});
-
-// API Routes
-app.use('/api/auth', authRoutes);
-
-// Protected routes (require authentication)
-app.use('/api', authenticateToken);
-
-// Business entity routes
-app.use('/api/customers', customersRoutes);
-app.use('/api/materials', materialsRoutes);
-app.use('/api/inventory', inventoryRoutes);
-app.use('/api/suppliers', suppliersRoutes);
-app.use('/api/contracts', contractsRoutes);
-app.use('/api/supplier-contracts', supplierContractsRoutes);
-app.use('/api/contract-locations', contractLocationsRoutes);
-app.use('/api/callouts', calloutsRoutes);
-app.use('/api/collection-orders', collectionOrdersRoutes);
-app.use('/api/sales-orders', salesOrdersRoutes);
-app.use('/api/purchase-orders', purchaseOrdersRoutes);
-app.use('/api/purchase-orders', purchaseOrderExpensesRoutes);
-app.use('/api/expenses', expensesRoutes);
-app.use('/api/wastages', wastagesRoutes);
-app.use('/api/petty-cash-cards', pettyCashCardsRoutes);
-app.use('/api/petty-cash-expenses', pettyCashExpensesRoutes);
-app.use('/api/transactions', transactionsRoutes);
-app.use('/api/backups', backupsRoutes);
-app.use('/api/supplier-locations', supplierLocationsRoutes);
-app.use('/api/users', usersRoutes);
-app.use('/api/system-settings', systemSettingsRoutes);
-app.use('/api/uploads', uploadRoutes);
-app.use('/api/customer-types', customerTypesRoutes);
-app.use('/api/supplier-types', supplierTypesRoutes);
-app.use('/api/branches', branchesRoutes);
-app.use('/api/material-compositions', materialCompositionsRoutes);
-app.use('/api/purchase-order-amendments', purchaseOrderAmendmentsRoutes);
-app.use('/api/purchase-invoices', purchaseInvoicesRoutes);
-
-// 404 handler
-app.use('*', (req, res) => {
-  res.status(404).json({ 
-    error: 'Endpoint not found',
-    path: req.originalUrl,
-    method: req.method
-  });
-});
-
-// Global error handler
-app.use(errorHandler);
-
-// Graceful shutdown
-process.on('SIGTERM', () => {
-  logger.info('SIGTERM received, shutting down gracefully');
-  process.exit(0);
-});
-
-process.on('SIGINT', () => {
-  logger.info('SIGINT received, shutting down gracefully');
-  process.exit(0);
-});
-
-// Initialize databases and start server
-const startServer = async () => {
-  try {
-    // Initialize database connections
-    await initializeDatabases();
-    logger.info('✅ Database connections initialized');
-
-    // Start server
-    app.listen(PORT, '0.0.0.0', () => {
-      logger.info(`🚀 Server running on port ${PORT}`, {
-        environment: process.env.NODE_ENV,
-        port: PORT,
-        timestamp: new Date().toISOString()
-      });
-    });
-  } catch (error) {
-    logger.error('❌ Failed to start server', { error: error.message, stack: error.stack });
-    process.exit(1);
-  }
-};
-
-startServer();
-
->>>>>>> 4ed2998e
 module.exports = app;