<<<<<<< HEAD
const express = require('express');
const { validate, validateParams, sanitize } = require('../middleware/validation');
const { requirePermission } = require('../middleware/auth');
const { logger, auditLog } = require('../utils/logger');
const { getDbConnection } = require('../config/database');
const { allocateFIFO } = require('../utils/fifoAllocator');
const Joi = require('joi');

const router = express.Router();

// Apply sanitization to all routes
router.use(sanitize);

// Sales order validation schema
const salesOrderSchema = Joi.object({
  customerId: Joi.number().integer().positive().optional(), // Optional if customer object provided
  orderDate: Joi.date().default(() => new Date()),
  expectedDeliveryDate: Joi.date().optional(),
  deliveryDate: Joi.string().allow('').optional(),
  orderStatus: Joi.string().valid('draft', 'confirmed', 'delivered', 'cancelled').default('draft'),
  subtotal: Joi.number().min(0).precision(3).default(0),
  taxAmount: Joi.number().min(0).precision(3).default(0),
  vatAmount: Joi.number().min(0).precision(3).optional().default(0),
  vatRate: Joi.number().min(0).max(100).optional().default(5),
  totalAmount: Joi.number().min(0).precision(3).default(0),
  netAmount: Joi.number().min(0).precision(3).optional().default(0),
  discountAmount: Joi.number().min(0).precision(3).default(0),
  discountPercent: Joi.number().min(0).max(100).optional().default(0),
  notes: Joi.string().allow('').optional(),
  specialInstructions: Joi.string().allow('').optional(),
  orderNumber: Joi.string().optional(), // Frontend may send this but backend generates it
  branch_id: Joi.number().integer().positive().allow(null).optional(), // Branch ID for multi-branch support
  // Items array for creating order with items in one request
  items: Joi.array().items(Joi.object({
    materialId: Joi.number().integer().positive().required(),
    // For drafts, quantity/rate are optional; for other statuses they're required
    quantity: Joi.number().min(0.001).precision(3).optional().default(0),
    rate: Joi.number().min(0).precision(3).optional().default(0),
    amount: Joi.number().min(0).precision(3).optional().default(0)
  }).options({ stripUnknown: true })).optional(),
  // Additional fields that frontend may send
  status: Joi.string().valid('draft', 'pending', 'confirmed', 'delivered', 'cancelled').optional(),
  customer: Joi.object().unknown(true).optional(), // Frontend sends full customer object
  contractInfo: Joi.object().unknown(true).allow(null).optional(), // Frontend sends contract info
  id: Joi.string().optional(), // Frontend generated ID, ignored by backend
  createdAt: Joi.date().optional(), // Frontend timestamp, ignored by backend
  createdBy: Joi.string().optional() // Frontend user, ignored by backend
}).options({ stripUnknown: true }).custom((value, helpers) => {
  // Extract customerId from customer object if not provided directly
  if (!value.customerId && value.customer && value.customer.id) {
    value.customerId = value.customer.id;
  }

  // Validate customerId is present
  if (!value.customerId) {
    return helpers.error('any.custom', { message: 'Customer ID is required' });
  }

  // If not a draft, require quantity and rate for all items
  const status = value.status || value.orderStatus || 'draft';
  if (status !== 'draft' && value.items && value.items.length > 0) {
    for (const item of value.items) {
      if (!item.quantity || item.quantity <= 0) {
        return helpers.error('any.custom', { message: 'Quantity is required for non-draft orders' });
      }
      if (item.rate === undefined || item.rate === null) {
        return helpers.error('any.custom', { message: 'Rate is required for non-draft orders' });
      }
    }
  }
  return value;
});

// Sales order item validation schema
const salesOrderItemSchema = Joi.object({
  salesOrderId: Joi.number().integer().positive().required(),
  materialId: Joi.number().integer().positive().required(),
  quantity: Joi.number().min(0.001).precision(3).required(),
  unitPrice: Joi.number().min(0).precision(3).required(),
  totalPrice: Joi.number().min(0).precision(3).required(),
  notes: Joi.string().allow('').optional()
});

/**
 * Convert decimal fields from MySQL strings to numbers
 * MySQL DECIMAL fields are returned as strings by the driver
 * @param {Object|Array} data - Single order object or array of orders
 * @returns {Object|Array} Data with decimal fields converted to numbers
 */
function convertDecimalFields(data) {
  const decimalFields = [
    'subtotal', 'taxAmount', 'discountAmount', 'shippingCost', 'totalAmount',
    'quantity', 'unitPrice', 'totalPrice', 'discountPercentage'
  ];

  const convertObject = (obj) => {
    if (!obj) return obj;
    const converted = { ...obj };
    decimalFields.forEach(field => {
      if (converted[field] !== undefined && converted[field] !== null) {
        converted[field] = parseFloat(converted[field]) || 0;
      }
    });

    // Map database taxAmount to frontend vatAmount for consistency
    if (converted.taxAmount !== undefined) {
      converted.vatAmount = converted.taxAmount;
    }

    // Convert items if present
    if (converted.items && Array.isArray(converted.items)) {
      converted.items = converted.items.map(item => convertObject(item));
    }
    return converted;
  };

  return Array.isArray(data) ? data.map(convertObject) : convertObject(data);
}

// GET /api/sales-orders - List all sales orders
router.get('/', requirePermission('VIEW_SALES'), async (req, res) => {
  try {
    const { companyId } = req.user;
    const db = getDbConnection(companyId);
    
    const {
      page = 1,
      limit = 50,
      search = '',
      customerId = '',
      orderStatus = '',
      fromDate = '',
      toDate = ''
    } = req.query;

    const offset = (page - 1) * limit;
    
    let query = db('sales_orders')
      .leftJoin('customers', 'sales_orders.customerId', 'customers.id')
      .select(
        'sales_orders.*',
        'customers.name as customerName',
        'customers.customerType',
        db.raw('(SELECT COUNT(*) FROM sales_order_items WHERE sales_order_items.salesOrderId = sales_orders.id) as itemCount')
      )
      ;

    // Search filter
    if (search) {
      query = query.where(function() {
        this.where('sales_orders.orderNumber', 'like', `%${search}%`)
            .orWhere('customers.name', 'like', `%${search}%`)
            .orWhere('sales_orders.notes', 'like', `%${search}%`);
      });
    }

    // Customer filter
    if (customerId) {
      query = query.where('sales_orders.customerId', customerId);
    }

    // Order status filter
    if (orderStatus) {
      query = query.where('sales_orders.status', orderStatus);
    }

    // Date range filter
    if (fromDate) {
      query = query.where('sales_orders.orderDate', '>=', fromDate);
    }
    if (toDate) {
      query = query.where('sales_orders.orderDate', '<=', toDate);
    }

    // Get total count for pagination
    const totalQuery = query.clone();
    const [{ total }] = await totalQuery.count('* as total');

    // Get paginated results
    const orders = await query
      .orderBy('sales_orders.orderDate', 'desc')
      .orderBy('sales_orders.id', 'desc')
      .limit(limit)
      .offset(offset);

    // Convert decimal fields from strings to numbers
    const convertedOrders = convertDecimalFields(orders);

    auditLog('SALES_ORDERS_VIEWED', req.user.userId, {
      companyId,
      count: convertedOrders.length,
      filters: { search, customerId, orderStatus, fromDate, toDate }
    });

    res.json({
      success: true,
      data: convertedOrders,
      pagination: {
        page: parseInt(page),
        limit: parseInt(limit),
        total: parseInt(total),
        pages: Math.ceil(total / limit)
      }
    });

  } catch (error) {
    logger.error('Error fetching sales orders', { 
      error: error.message, 
      userId: req.user.userId,
      companyId: req.user.companyId
    });
    res.status(500).json({
      success: false,
      error: 'Failed to fetch sales orders'
    });
  }
});

// GET /api/sales-orders/today-summary - Get today's sales summary
router.get('/today-summary', requirePermission('VIEW_SALES'), async (req, res) => {
  try {
    const { companyId } = req.user;
    const db = getDbConnection(companyId);
    
    // Get today's date range
    const today = new Date();
    const todayStart = new Date(today.getFullYear(), today.getMonth(), today.getDate());
    const todayEnd = new Date(todayStart);
    todayEnd.setDate(todayEnd.getDate() + 1);

    // Get today's sales summary
    const summary = await db('sales_orders')
      .select(
        db.raw('COUNT(*) as totalOrders'),
        db.raw('COALESCE(SUM(totalAmount), 0) as totalSales'),
        db.raw('COUNT(CASE WHEN status IN (\'draft\', \'confirmed\') THEN 1 END) as pendingOrders')
      )
      .where('orderDate', '>=', todayStart)
      .where('orderDate', '<', todayEnd)
      .first();

    const result = {
      totalSales: parseFloat(summary.totalSales || 0),
      totalOrders: parseInt(summary.totalOrders || 0),
      pendingOrders: parseInt(summary.pendingOrders || 0)
    };

    auditLog('SALES_SUMMARY_VIEWED', req.user.userId, {
      companyId,
      date: today.toISOString().split('T')[0],
      summary: result
    });

    res.json({
      success: true,
      data: result,
      message: 'Today\'s sales summary retrieved successfully'
    });

  } catch (error) {
    logger.error('Error fetching today\'s sales summary', { 
      error: error.message, 
      userId: req.user.userId,
      companyId: req.user.companyId
    });
    res.status(500).json({
      success: false,
      error: 'Failed to fetch today\'s sales summary'
    });
  }
});

// GET /api/sales-orders/:id - Get specific sales order with items
router.get('/:id', 
  validateParams(Joi.object({ id: Joi.number().integer().positive().required() })),
  requirePermission('VIEW_SALES'),
  async (req, res) => {
    try {
      const { id } = req.params;
      const { companyId } = req.user;
      const db = getDbConnection(companyId);

      // Get order details
      const order = await db('sales_orders')
        .leftJoin('customers', 'sales_orders.customerId', 'customers.id')
        .select(
          'sales_orders.*',
          'customers.name as customerName',
          'customers.customerType',
          'customers.phone as customerPhone',
          'customers.address as customerAddress'
        )
        .where('sales_orders.id', id)
        .first();

      if (!order) {
        return res.status(404).json({
          success: false,
          error: 'Sales order not found'
        });
      }

      // Get order items
      const items = await db('sales_order_items')
        .leftJoin('materials', 'sales_order_items.materialId', 'materials.id')
        .select(
          'sales_order_items.*',
          'materials.name as materialName',
          'materials.code as materialCode',
          'materials.unit',
          'materials.category'
        )
        .where('sales_order_items.salesOrderId', id)
        .orderBy('sales_order_items.id');

      // Convert decimal fields from strings to numbers for order and items
      const convertedOrder = convertDecimalFields(order);
      const convertedItems = convertDecimalFields(items);

      auditLog('SALES_ORDER_VIEWED', req.user.userId, {
        salesOrderId: id,
        orderNumber: convertedOrder.orderNumber,
        customerName: convertedOrder.customerName
      });

      res.json({
        success: true,
        data: {
          ...convertedOrder,
          items: convertedItems
        }
      });

    } catch (error) {
      logger.error('Error fetching sales order', { 
        error: error.message, 
        salesOrderId: req.params.id,
        userId: req.user.userId
      });
      res.status(500).json({
        success: false,
        error: 'Failed to fetch sales order'
      });
    }
  }
);

// POST /api/sales-orders - Create new sales order
router.post('/',
  validate(salesOrderSchema),
  requirePermission('CREATE_SALES'),
  async (req, res) => {
    try {
      const { companyId } = req.user;
      const db = getDbConnection(companyId);

      // Validate customer exists
      const customer = await db('customers')
        .where({ id: req.body.customerId })
        .first();

      if (!customer) {
        return res.status(400).json({
          success: false,
          error: 'Customer not found or inactive'
        });
      }

      // Generate order number
      const orderNumber = `SO-${Date.now()}-${Math.floor(Math.random() * 1000)}`;

      // Extract items and other frontend-only fields
      const {
        items,
        customer: customerObj,
        contractInfo,
        status,
        id,
        createdAt,
        createdBy,
        deliveryDate, // Frontend sends this but DB uses expectedDeliveryDate
        discountPercent, // Frontend field, not in DB
        netAmount, // Frontend field, not in DB
        vatAmount, // Frontend sends this, map to taxAmount
        vatRate, // Frontend sends this, map to taxPercent (if needed)
        specialInstructions, // Check if DB has this column
        ...orderFields
      } = req.body;

      // Map frontend status/orderStatus field to database 'status' column
      const orderData = {
        ...orderFields,
        status: status || orderFields.orderStatus || orderFields.status || 'draft',
        orderNumber,
        createdBy: req.user.userId,
        created_at: new Date(),
        updated_at: new Date()
      };

      // Map vatAmount to taxAmount (database column)
      if (vatAmount !== undefined) {
        orderData.taxAmount = vatAmount;
      }

      // Map deliveryDate to expectedDeliveryDate if provided
      if (deliveryDate) {
        orderData.expectedDeliveryDate = deliveryDate;
      }

      // Remove frontend-only fields that don't exist in DB
      delete orderData.orderStatus;
      delete orderData.vatAmount;
      delete orderData.vatRate;
      delete orderData.netAmount;
      delete orderData.discountPercent;

      const [orderId] = await db('sales_orders').insert(orderData);

      // Insert items if provided
      if (items && items.length > 0) {
        const itemsData = items.map(item => ({
          salesOrderId: orderId,
          materialId: item.materialId,
          quantity: item.quantity || 0,
          unitPrice: item.rate || 0,
          totalPrice: item.amount || (item.quantity * item.rate) || 0,
          created_at: new Date(),
          updated_at: new Date()
        }));
        await db('sales_order_items').insert(itemsData);
      }
      
      const newOrder = await db('sales_orders')
        .leftJoin('customers', 'sales_orders.customerId', 'customers.id')
        .select(
          'sales_orders.*',
          'customers.name as customerName'
        )
        .where('sales_orders.id', orderId)
        .first();

      // Get order items with material details
      const orderItems = await db('sales_order_items')
        .leftJoin('materials', 'sales_order_items.materialId', 'materials.id')
        .select(
          'sales_order_items.*',
          'materials.name as materialName',
          'materials.code as materialCode',
          'materials.unit',
          'materials.category'
        )
        .where('sales_order_items.salesOrderId', orderId)
        .orderBy('sales_order_items.id');

      // Convert decimal fields from strings to numbers
      const convertedOrder = convertDecimalFields(newOrder);
      const convertedItems = convertDecimalFields(orderItems);

      auditLog('SALES_ORDER_CREATED', req.user.userId, {
        salesOrderId: orderId,
        orderNumber: convertedOrder.orderNumber,
        customerName: convertedOrder.customerName,
        totalAmount: convertedOrder.totalAmount
      });

      logger.info('Sales order created', {
        salesOrderId: orderId,
        orderNumber: convertedOrder.orderNumber,
        createdBy: req.user.userId
      });

      res.status(201).json({
        success: true,
        message: 'Sales order created successfully',
        data: {
          ...convertedOrder,
          salesOrderItems: convertedItems
        }
      });

    } catch (error) {
      logger.error('Error creating sales order', { 
        error: error.message, 
        userId: req.user.userId,
        orderData: req.body
      });
      res.status(500).json({
        success: false,
        error: 'Failed to create sales order'
      });
    }
  }
);

// PUT /api/sales-orders/:id - Update existing sales order
router.put('/:id',
  validateParams(Joi.object({ id: Joi.number().integer().positive().required() })),
  validate(salesOrderSchema),
  requirePermission('EDIT_SALES'),
  async (req, res) => {
    try {
      const { id } = req.params;
      const { companyId } = req.user;
      const db = getDbConnection(companyId);

      // Check if order exists
      const existingOrder = await db('sales_orders')
        .where({ id })
        .first();

      if (!existingOrder) {
        return res.status(404).json({
          success: false,
          error: 'Sales order not found'
        });
      }

      // Extract items and other frontend-only fields
      const {
        items,
        customer: customerObj,
        contractInfo,
        status,
        id: frontendId,
        createdAt,
        createdBy,
        deliveryDate,
        discountPercent,
        netAmount,
        vatAmount,
        vatRate,
        specialInstructions,
        ...orderFields
      } = req.body;

      // Map frontend status/orderStatus field to database 'status' column
      const updateData = {
        ...orderFields,
        status: status || orderFields.orderStatus || existingOrder.status,
        updated_at: new Date()
      };

      // Map vatAmount to taxAmount (database column)
      if (vatAmount !== undefined) {
        updateData.taxAmount = vatAmount;
      }

      // Map deliveryDate to expectedDeliveryDate if provided
      if (deliveryDate) {
        updateData.expectedDeliveryDate = deliveryDate;
      }

      // Remove frontend-only fields that don't exist in DB
      delete updateData.orderStatus;
      delete updateData.vatAmount;
      delete updateData.vatRate;
      delete updateData.netAmount;
      delete updateData.discountPercent;
      // Don't allow changing order number
      delete updateData.orderNumber;

      await db('sales_orders')
        .where({ id })
        .update(updateData);

      // If items provided, update them
      if (items && items.length > 0) {
        // Delete existing items
        await db('sales_order_items').where({ salesOrderId: id }).delete();

        // Insert new items
        const itemsData = items.map(item => ({
          salesOrderId: id,
          materialId: item.materialId,
          quantity: item.quantity || 0,
          unitPrice: item.rate || 0,
          totalPrice: item.amount || (item.quantity * item.rate) || 0,
          created_at: new Date(),
          updated_at: new Date()
        }));
        await db('sales_order_items').insert(itemsData);
      }

      const updatedOrder = await db('sales_orders')
        .leftJoin('customers', 'sales_orders.customerId', 'customers.id')
        .select(
          'sales_orders.*',
          'customers.name as customerName'
        )
        .where('sales_orders.id', id)
        .first();

      // Get order items with material details
      const orderItems = await db('sales_order_items')
        .leftJoin('materials', 'sales_order_items.materialId', 'materials.id')
        .select(
          'sales_order_items.*',
          'materials.name as materialName',
          'materials.code as materialCode',
          'materials.unit',
          'materials.category'
        )
        .where('sales_order_items.salesOrderId', id)
        .orderBy('sales_order_items.id');

      // Convert decimal fields from strings to numbers
      const convertedOrder = convertDecimalFields(updatedOrder);
      const convertedItems = convertDecimalFields(orderItems);

      auditLog('SALES_ORDER_UPDATED', req.user.userId, {
        salesOrderId: id,
        orderNumber: convertedOrder.orderNumber,
        customerName: convertedOrder.customerName,
        totalAmount: convertedOrder.totalAmount
      });

      logger.info('Sales order updated', {
        salesOrderId: id,
        orderNumber: convertedOrder.orderNumber,
        updatedBy: req.user.userId
      });

      res.json({
        success: true,
        message: 'Sales order updated successfully',
        data: {
          ...convertedOrder,
          salesOrderItems: convertedItems
        }
      });

    } catch (error) {
      logger.error('Error updating sales order', {
        error: error.message,
        salesOrderId: req.params.id,
        userId: req.user.userId,
        orderData: req.body
      });
      res.status(500).json({
        success: false,
        error: 'Failed to update sales order'
      });
    }
  }
);

// POST /api/sales-orders/:id/items - Add item to sales order
router.post('/:id/items',
  validateParams(Joi.object({ id: Joi.number().integer().positive().required() })),
  validate(salesOrderItemSchema.fork('salesOrderId', schema => schema.optional())),
  requirePermission('CREATE_SALES'),
  async (req, res) => {
    try {
      const { id } = req.params;
      const { companyId } = req.user;
      const db = getDbConnection(companyId);

      // Verify order exists and is editable
      const order = await db('sales_orders')
        .where({ id })
        .whereIn('status', ['draft', 'confirmed'])
        .first();

      if (!order) {
        return res.status(404).json({
          success: false,
          error: 'Sales order not found or not editable'
        });
      }

      // Verify material exists
      const material = await db('materials')
        .where({ id: req.body.materialId })
        .first();

      if (!material) {
        return res.status(400).json({
          success: false,
          error: 'Material not found or inactive'
        });
      }

      // Check available inventory
      const inventory = await db('inventory')
        .select(db.raw('SUM(quantity - reservedQuantity) as availableQuantity'))
        .where({ materialId: req.body.materialId })
        .first();

      if (inventory.availableQuantity < req.body.quantity) {
        return res.status(400).json({
          success: false,
          error: `Insufficient inventory. Available: ${inventory.availableQuantity} ${material.unit}`
        });
      }

      const itemData = {
        ...req.body,
        salesOrderId: id,
        created_at: new Date(),
        updated_at: new Date()
      };

      const [itemId] = await db('sales_order_items').insert(itemData);
      
      // Update order totals
      const orderItems = await db('sales_order_items')
        .where({ salesOrderId: id })
        .select(db.raw('SUM(totalPrice) as subtotal'));

      const subtotal = orderItems[0].subtotal || 0;
      const taxAmount = subtotal * 0.05; // 5% tax
      const totalAmount = subtotal + taxAmount;

      await db('sales_orders')
        .where({ id })
        .update({
          subtotal,
          taxAmount,
          totalAmount,
          updated_at: new Date()
        });

      const newItem = await db('sales_order_items')
        .leftJoin('materials', 'sales_order_items.materialId', 'materials.id')
        .select(
          'sales_order_items.*',
          'materials.name as materialName',
          'materials.code as materialCode'
        )
        .where('sales_order_items.id', itemId)
        .first();

      auditLog('SALES_ORDER_ITEM_ADDED', req.user.userId, {
        salesOrderId: id,
        itemId,
        materialName: newItem.materialName,
        quantity: newItem.quantity,
        totalPrice: newItem.totalPrice
      });

      res.status(201).json({
        success: true,
        message: 'Item added to sales order successfully',
        data: newItem
      });

    } catch (error) {
      logger.error('Error adding sales order item', { 
        error: error.message, 
        salesOrderId: req.params.id,
        userId: req.user.userId,
        itemData: req.body
      });
      res.status(500).json({
        success: false,
        error: 'Failed to add sales order item'
      });
    }
  }
);

// PUT /api/sales-orders/:id/status - Update order status
router.put('/:id/status',
  validateParams(Joi.object({ id: Joi.number().integer().positive().required() })),
  validate(Joi.object({
    orderStatus: Joi.string().valid('draft', 'confirmed', 'delivered', 'cancelled').required(),
    notes: Joi.string().allow('').optional()
  })),
  requirePermission('EDIT_SALES'),
  async (req, res) => {
    try {
      const { id } = req.params;
      const { orderStatus, notes } = req.body;
      const { companyId } = req.user;
      const db = getDbConnection(companyId);

      const order = await db('sales_orders')
        .where({ id })
        .first();

      if (!order) {
        return res.status(404).json({
          success: false,
          error: 'Sales order not found'
        });
      }

      const updateData = {
        orderStatus,
        updated_at: new Date()
      };

      if (notes !== undefined) {
        updateData.notes = notes;
      }

      await db('sales_orders')
        .where({ id })
        .update(updateData);

      // If order is confirmed, reserve inventory
      if (orderStatus === 'confirmed' && order.orderStatus !== 'confirmed') {
        const items = await db('sales_order_items')
          .where({ salesOrderId: id });

        for (const item of items) {
          // Reserve inventory
          await db('inventory')
            .where({ materialId: item.materialId })
            .increment('reservedQuantity', item.quantity)
            .update('updated_at', new Date());
        }
      }

      // If order is delivered, reduce actual inventory using FIFO allocation
      if (orderStatus === 'delivered' && order.orderStatus !== 'delivered') {
        const items = await db('sales_order_items')
          .where({ salesOrderId: id });

        let totalOrderCOGS = 0;

        await db.transaction(async (trx) => {
          for (const item of items) {
            // FIFO allocation - consume from oldest batches first
            const fifoResult = await allocateFIFO(
              trx,
              item.materialId,
              item.quantity,
              'sale',
              'sales_order',
              id,
              req.user.userId,
              { branchId: order.branchId || null }
            );

            if (!fifoResult.success) {
              // If FIFO allocation fails, throw to rollback transaction
              throw new Error(`FIFO allocation failed for material ${item.materialId}: ${fifoResult.error}`);
            }

            const itemCOGS = fifoResult.totalCOGS;
            totalOrderCOGS += itemCOGS;

            // Also reduce from legacy inventory table for backwards compatibility
            await trx('inventory')
              .where({ materialId: item.materialId })
              .decrement('quantity', item.quantity)
              .decrement('reservedQuantity', item.quantity)
              .update('updated_at', new Date());

            // Update sales_order_items with actual COGS from FIFO
            await trx('sales_order_items')
              .where({ id: item.id })
              .update({
                cogs: itemCOGS,
                updated_at: new Date()
              });

            // Create transaction record with actual COGS
            await trx('transactions').insert({
              transactionNumber: `SALE-${Date.now()}-${item.id}`,
              transactionType: 'sale',
              referenceId: id,
              referenceType: 'sales_order',
              materialId: item.materialId,
              quantity: -item.quantity,
              amount: -item.totalPrice,
              transactionDate: new Date(),
              description: `Sale delivery - Order ${order.orderNumber} | COGS: ${itemCOGS.toFixed(3)} from ${fifoResult.batchesUsed} batch(es)`,
              createdBy: req.user.userId,
              created_at: new Date(),
              updated_at: new Date()
            });

            logger.info('FIFO allocation for sale', {
              salesOrderId: id,
              orderNumber: order.orderNumber,
              materialId: item.materialId,
              quantity: item.quantity,
              cogs: itemCOGS,
              salePrice: item.totalPrice,
              grossMargin: item.totalPrice - itemCOGS,
              batchesUsed: fifoResult.batchesUsed
            });
          }

          // Update sales order with total COGS
          await trx('sales_orders')
            .where({ id })
            .update({
              cogs: totalOrderCOGS,
              updated_at: new Date()
            });
        });

        logger.info('Sales order delivered with FIFO COGS', {
          salesOrderId: id,
          orderNumber: order.orderNumber,
          totalCOGS: totalOrderCOGS,
          totalRevenue: order.totalAmount,
          grossProfit: order.totalAmount - totalOrderCOGS
        });
      }

      auditLog('SALES_ORDER_STATUS_UPDATED', req.user.userId, {
        salesOrderId: id,
        oldStatus: order.orderStatus,
        newStatus: orderStatus,
        orderNumber: order.orderNumber
      });

      res.json({
        success: true,
        message: 'Sales order status updated successfully',
        data: { orderStatus, paymentStatus }
      });

    } catch (error) {
      logger.error('Error updating sales order status', {
        error: error.message,
        salesOrderId: req.params.id,
        userId: req.user.userId
      });
      res.status(500).json({
        success: false,
        error: 'Failed to update sales order status'
      });
    }
  }
);

// POST /api/sales-orders/:id/invoice - Generate invoice from sales order
router.post('/:id/invoice',
  validateParams(Joi.object({ id: Joi.number().integer().positive().required() })),
  requirePermission('CREATE_INVOICES'),
  async (req, res) => {
    try {
      const { id } = req.params;
      const { companyId, userId } = req.user;
      const db = getDbConnection(companyId);

      // Get sales order with items
      const order = await db('sales_orders')
        .where({ id })
        .first();

      if (!order) {
        return res.status(404).json({
          success: false,
          error: 'Sales order not found'
        });
      }

      // Only allow invoice generation for confirmed or delivered orders
      if (order.status !== 'confirmed' && order.status !== 'delivered') {
        return res.status(400).json({
          success: false,
          error: 'Invoice can only be generated for confirmed or delivered orders'
        });
      }

      // Get order items
      const items = await db('sales_order_items')
        .select('sales_order_items.*', 'materials.name as materialName', 'materials.unit')
        .leftJoin('materials', 'sales_order_items.materialId', 'materials.id')
        .where({ salesOrderId: id });

      if (items.length === 0) {
        return res.status(400).json({
          success: false,
          error: 'Cannot generate invoice for order with no items'
        });
      }

      // Generate invoice number
      const invoiceNumber = `INV-${order.orderNumber}-${Date.now()}`;

      // Create invoice record (stored in sales_orders table with invoice metadata)
      await db('sales_orders')
        .where({ id })
        .update({
          invoiceNumber,
          invoiceGeneratedAt: new Date(),
          invoiceGeneratedBy: userId,
          updated_at: new Date()
        });

      auditLog('SALES_INVOICE_GENERATED', userId, {
        salesOrderId: id,
        orderNumber: order.orderNumber,
        invoiceNumber,
        totalAmount: order.totalAmount
      });

      res.json({
        success: true,
        message: 'Invoice generated successfully',
        data: {
          invoiceNumber,
          orderNumber: order.orderNumber,
          totalAmount: parseFloat(order.totalAmount || 0),
          items: items.map(item => ({
            materialName: item.materialName,
            quantity: parseFloat(item.quantity || 0),
            unitPrice: parseFloat(item.unitPrice || 0),
            totalPrice: parseFloat(item.totalPrice || 0),
            unit: item.unit
          }))
        }
      });

    } catch (error) {
      logger.error('Error generating sales invoice', {
        error: error.message,
        salesOrderId: req.params.id,
        userId: req.user.userId
      });
      res.status(500).json({
        success: false,
        error: 'Failed to generate invoice'
      });
    }
  }
);

=======
const express = require('express');
const { validate, validateParams, sanitize } = require('../middleware/validation');
const { requirePermission } = require('../middleware/auth');
const { logger, auditLog } = require('../utils/logger');
const { getDbConnection } = require('../config/database');
const Joi = require('joi');

const router = express.Router();

// Apply sanitization to all routes
router.use(sanitize);

// Sales order validation schema
const salesOrderSchema = Joi.object({
  customerId: Joi.number().integer().positive().optional(), // Optional if customer object provided
  orderDate: Joi.date().default(() => new Date()),
  expectedDeliveryDate: Joi.date().optional(),
  deliveryDate: Joi.string().allow('').optional(),
  orderStatus: Joi.string().valid('draft', 'confirmed', 'delivered', 'cancelled').default('draft'),
  subtotal: Joi.number().min(0).precision(3).default(0),
  taxAmount: Joi.number().min(0).precision(3).default(0),
  vatAmount: Joi.number().min(0).precision(3).optional().default(0),
  vatRate: Joi.number().min(0).max(100).optional().default(5),
  totalAmount: Joi.number().min(0).precision(3).default(0),
  netAmount: Joi.number().min(0).precision(3).optional().default(0),
  discountAmount: Joi.number().min(0).precision(3).default(0),
  discountPercent: Joi.number().min(0).max(100).optional().default(0),
  notes: Joi.string().allow('').optional(),
  specialInstructions: Joi.string().allow('').optional(),
  orderNumber: Joi.string().optional(), // Frontend may send this but backend generates it
  branch_id: Joi.number().integer().positive().allow(null).optional(), // Branch ID for multi-branch support
  // Items array for creating order with items in one request
  items: Joi.array().items(Joi.object({
    materialId: Joi.number().integer().positive().required(),
    // For drafts, quantity/rate are optional; for other statuses they're required
    quantity: Joi.number().min(0.001).precision(3).optional().default(0),
    rate: Joi.number().min(0).precision(3).optional().default(0),
    amount: Joi.number().min(0).precision(3).optional().default(0)
  }).options({ stripUnknown: true })).optional(),
  // Additional fields that frontend may send
  status: Joi.string().valid('draft', 'pending', 'confirmed', 'delivered', 'cancelled').optional(),
  customer: Joi.object().unknown(true).optional(), // Frontend sends full customer object
  contractInfo: Joi.object().unknown(true).allow(null).optional(), // Frontend sends contract info
  id: Joi.string().optional(), // Frontend generated ID, ignored by backend
  createdAt: Joi.date().optional(), // Frontend timestamp, ignored by backend
  createdBy: Joi.string().optional() // Frontend user, ignored by backend
}).options({ stripUnknown: true }).custom((value, helpers) => {
  // Extract customerId from customer object if not provided directly
  if (!value.customerId && value.customer && value.customer.id) {
    value.customerId = value.customer.id;
  }

  // Validate customerId is present
  if (!value.customerId) {
    return helpers.error('any.custom', { message: 'Customer ID is required' });
  }

  // If not a draft, require quantity and rate for all items
  const status = value.status || value.orderStatus || 'draft';
  if (status !== 'draft' && value.items && value.items.length > 0) {
    for (const item of value.items) {
      if (!item.quantity || item.quantity <= 0) {
        return helpers.error('any.custom', { message: 'Quantity is required for non-draft orders' });
      }
      if (item.rate === undefined || item.rate === null) {
        return helpers.error('any.custom', { message: 'Rate is required for non-draft orders' });
      }
    }
  }
  return value;
});

// Sales order item validation schema
const salesOrderItemSchema = Joi.object({
  salesOrderId: Joi.number().integer().positive().required(),
  materialId: Joi.number().integer().positive().required(),
  quantity: Joi.number().min(0.001).precision(3).required(),
  unitPrice: Joi.number().min(0).precision(3).required(),
  totalPrice: Joi.number().min(0).precision(3).required(),
  notes: Joi.string().allow('').optional()
});

/**
 * Convert decimal fields from MySQL strings to numbers
 * MySQL DECIMAL fields are returned as strings by the driver
 * @param {Object|Array} data - Single order object or array of orders
 * @returns {Object|Array} Data with decimal fields converted to numbers
 */
function convertDecimalFields(data) {
  const decimalFields = [
    'subtotal', 'taxAmount', 'discountAmount', 'shippingCost', 'totalAmount',
    'quantity', 'unitPrice', 'totalPrice', 'discountPercentage'
  ];

  const convertObject = (obj) => {
    if (!obj) return obj;
    const converted = { ...obj };
    decimalFields.forEach(field => {
      if (converted[field] !== undefined && converted[field] !== null) {
        converted[field] = parseFloat(converted[field]) || 0;
      }
    });

    // Map database taxAmount to frontend vatAmount for consistency
    if (converted.taxAmount !== undefined) {
      converted.vatAmount = converted.taxAmount;
    }

    // Convert items if present
    if (converted.items && Array.isArray(converted.items)) {
      converted.items = converted.items.map(item => convertObject(item));
    }
    return converted;
  };

  return Array.isArray(data) ? data.map(convertObject) : convertObject(data);
}

// GET /api/sales-orders - List all sales orders
router.get('/', requirePermission('VIEW_SALES'), async (req, res) => {
  try {
    const { companyId } = req.user;
    const db = getDbConnection(companyId);
    
    const {
      page = 1,
      limit = 50,
      search = '',
      customerId = '',
      orderStatus = '',
      fromDate = '',
      toDate = ''
    } = req.query;

    const offset = (page - 1) * limit;
    
    let query = db('sales_orders')
      .leftJoin('customers', 'sales_orders.customerId', 'customers.id')
      .select(
        'sales_orders.*',
        'customers.name as customerName',
        'customers.customerType',
        db.raw('(SELECT COUNT(*) FROM sales_order_items WHERE sales_order_items.salesOrderId = sales_orders.id) as itemCount')
      )
      ;

    // Search filter
    if (search) {
      query = query.where(function() {
        this.where('sales_orders.orderNumber', 'like', `%${search}%`)
            .orWhere('customers.name', 'like', `%${search}%`)
            .orWhere('sales_orders.notes', 'like', `%${search}%`);
      });
    }

    // Customer filter
    if (customerId) {
      query = query.where('sales_orders.customerId', customerId);
    }

    // Order status filter
    if (orderStatus) {
      query = query.where('sales_orders.status', orderStatus);
    }

    // Date range filter
    if (fromDate) {
      query = query.where('sales_orders.orderDate', '>=', fromDate);
    }
    if (toDate) {
      query = query.where('sales_orders.orderDate', '<=', toDate);
    }

    // Get total count for pagination
    const totalQuery = query.clone();
    const [{ total }] = await totalQuery.count('* as total');

    // Get paginated results
    const orders = await query
      .orderBy('sales_orders.orderDate', 'desc')
      .orderBy('sales_orders.id', 'desc')
      .limit(limit)
      .offset(offset);

    // Convert decimal fields from strings to numbers
    const convertedOrders = convertDecimalFields(orders);

    auditLog('SALES_ORDERS_VIEWED', req.user.userId, {
      companyId,
      count: convertedOrders.length,
      filters: { search, customerId, orderStatus, fromDate, toDate }
    });

    res.json({
      success: true,
      data: convertedOrders,
      pagination: {
        page: parseInt(page),
        limit: parseInt(limit),
        total: parseInt(total),
        pages: Math.ceil(total / limit)
      }
    });

  } catch (error) {
    logger.error('Error fetching sales orders', { 
      error: error.message, 
      userId: req.user.userId,
      companyId: req.user.companyId
    });
    res.status(500).json({
      success: false,
      error: 'Failed to fetch sales orders'
    });
  }
});

// GET /api/sales-orders/today-summary - Get today's sales summary
router.get('/today-summary', requirePermission('VIEW_SALES'), async (req, res) => {
  try {
    const { companyId } = req.user;
    const db = getDbConnection(companyId);
    
    // Get today's date range
    const today = new Date();
    const todayStart = new Date(today.getFullYear(), today.getMonth(), today.getDate());
    const todayEnd = new Date(todayStart);
    todayEnd.setDate(todayEnd.getDate() + 1);

    // Get today's sales summary
    const summary = await db('sales_orders')
      .select(
        db.raw('COUNT(*) as totalOrders'),
        db.raw('COALESCE(SUM(totalAmount), 0) as totalSales'),
        db.raw('COUNT(CASE WHEN status IN (\'draft\', \'confirmed\') THEN 1 END) as pendingOrders')
      )
      .where('orderDate', '>=', todayStart)
      .where('orderDate', '<', todayEnd)
      .first();

    const result = {
      totalSales: parseFloat(summary.totalSales || 0),
      totalOrders: parseInt(summary.totalOrders || 0),
      pendingOrders: parseInt(summary.pendingOrders || 0)
    };

    auditLog('SALES_SUMMARY_VIEWED', req.user.userId, {
      companyId,
      date: today.toISOString().split('T')[0],
      summary: result
    });

    res.json({
      success: true,
      data: result,
      message: 'Today\'s sales summary retrieved successfully'
    });

  } catch (error) {
    logger.error('Error fetching today\'s sales summary', { 
      error: error.message, 
      userId: req.user.userId,
      companyId: req.user.companyId
    });
    res.status(500).json({
      success: false,
      error: 'Failed to fetch today\'s sales summary'
    });
  }
});

// GET /api/sales-orders/:id - Get specific sales order with items
router.get('/:id', 
  validateParams(Joi.object({ id: Joi.number().integer().positive().required() })),
  requirePermission('VIEW_SALES'),
  async (req, res) => {
    try {
      const { id } = req.params;
      const { companyId } = req.user;
      const db = getDbConnection(companyId);

      // Get order details
      const order = await db('sales_orders')
        .leftJoin('customers', 'sales_orders.customerId', 'customers.id')
        .select(
          'sales_orders.*',
          'customers.name as customerName',
          'customers.customerType',
          'customers.phone as customerPhone',
          'customers.address as customerAddress'
        )
        .where('sales_orders.id', id)
        .first();

      if (!order) {
        return res.status(404).json({
          success: false,
          error: 'Sales order not found'
        });
      }

      // Get order items
      const items = await db('sales_order_items')
        .leftJoin('materials', 'sales_order_items.materialId', 'materials.id')
        .select(
          'sales_order_items.*',
          'materials.name as materialName',
          'materials.code as materialCode',
          'materials.unit',
          'materials.category'
        )
        .where('sales_order_items.salesOrderId', id)
        .orderBy('sales_order_items.id');

      // Convert decimal fields from strings to numbers for order and items
      const convertedOrder = convertDecimalFields(order);
      const convertedItems = convertDecimalFields(items);

      auditLog('SALES_ORDER_VIEWED', req.user.userId, {
        salesOrderId: id,
        orderNumber: convertedOrder.orderNumber,
        customerName: convertedOrder.customerName
      });

      res.json({
        success: true,
        data: {
          ...convertedOrder,
          items: convertedItems
        }
      });

    } catch (error) {
      logger.error('Error fetching sales order', { 
        error: error.message, 
        salesOrderId: req.params.id,
        userId: req.user.userId
      });
      res.status(500).json({
        success: false,
        error: 'Failed to fetch sales order'
      });
    }
  }
);

// POST /api/sales-orders - Create new sales order
router.post('/',
  validate(salesOrderSchema),
  requirePermission('CREATE_SALES'),
  async (req, res) => {
    try {
      const { companyId } = req.user;
      const db = getDbConnection(companyId);

      // Validate customer exists
      const customer = await db('customers')
        .where({ id: req.body.customerId })
        .first();

      if (!customer) {
        return res.status(400).json({
          success: false,
          error: 'Customer not found or inactive'
        });
      }

      // Generate order number
      const orderNumber = `SO-${Date.now()}-${Math.floor(Math.random() * 1000)}`;

      // Extract items and other frontend-only fields
      const {
        items,
        customer: customerObj,
        contractInfo,
        status,
        id,
        createdAt,
        createdBy,
        deliveryDate, // Frontend sends this but DB uses expectedDeliveryDate
        discountPercent, // Frontend field, not in DB
        netAmount, // Frontend field, not in DB
        vatAmount, // Frontend sends this, map to taxAmount
        vatRate, // Frontend sends this, map to taxPercent (if needed)
        specialInstructions, // Check if DB has this column
        ...orderFields
      } = req.body;

      // Map frontend status/orderStatus field to database 'status' column
      const orderData = {
        ...orderFields,
        status: status || orderFields.orderStatus || orderFields.status || 'draft',
        orderNumber,
        createdBy: req.user.userId,
        created_at: new Date(),
        updated_at: new Date()
      };

      // Map vatAmount to taxAmount (database column)
      if (vatAmount !== undefined) {
        orderData.taxAmount = vatAmount;
      }

      // Map deliveryDate to expectedDeliveryDate if provided
      if (deliveryDate) {
        orderData.expectedDeliveryDate = deliveryDate;
      }

      // Remove frontend-only fields that don't exist in DB
      delete orderData.orderStatus;
      delete orderData.vatAmount;
      delete orderData.vatRate;
      delete orderData.netAmount;
      delete orderData.discountPercent;

      const [orderId] = await db('sales_orders').insert(orderData);

      // Insert items if provided
      if (items && items.length > 0) {
        const itemsData = items.map(item => ({
          salesOrderId: orderId,
          materialId: item.materialId,
          quantity: item.quantity || 0,
          unitPrice: item.rate || 0,
          totalPrice: item.amount || (item.quantity * item.rate) || 0,
          created_at: new Date(),
          updated_at: new Date()
        }));
        await db('sales_order_items').insert(itemsData);
      }
      
      const newOrder = await db('sales_orders')
        .leftJoin('customers', 'sales_orders.customerId', 'customers.id')
        .select(
          'sales_orders.*',
          'customers.name as customerName'
        )
        .where('sales_orders.id', orderId)
        .first();

      // Get order items with material details
      const orderItems = await db('sales_order_items')
        .leftJoin('materials', 'sales_order_items.materialId', 'materials.id')
        .select(
          'sales_order_items.*',
          'materials.name as materialName',
          'materials.code as materialCode',
          'materials.unit',
          'materials.category'
        )
        .where('sales_order_items.salesOrderId', orderId)
        .orderBy('sales_order_items.id');

      // Convert decimal fields from strings to numbers
      const convertedOrder = convertDecimalFields(newOrder);
      const convertedItems = convertDecimalFields(orderItems);

      auditLog('SALES_ORDER_CREATED', req.user.userId, {
        salesOrderId: orderId,
        orderNumber: convertedOrder.orderNumber,
        customerName: convertedOrder.customerName,
        totalAmount: convertedOrder.totalAmount
      });

      logger.info('Sales order created', {
        salesOrderId: orderId,
        orderNumber: convertedOrder.orderNumber,
        createdBy: req.user.userId
      });

      res.status(201).json({
        success: true,
        message: 'Sales order created successfully',
        data: {
          ...convertedOrder,
          salesOrderItems: convertedItems
        }
      });

    } catch (error) {
      logger.error('Error creating sales order', { 
        error: error.message, 
        userId: req.user.userId,
        orderData: req.body
      });
      res.status(500).json({
        success: false,
        error: 'Failed to create sales order'
      });
    }
  }
);

// PUT /api/sales-orders/:id - Update existing sales order
router.put('/:id',
  validateParams(Joi.object({ id: Joi.number().integer().positive().required() })),
  validate(salesOrderSchema),
  requirePermission('EDIT_SALES'),
  async (req, res) => {
    try {
      const { id } = req.params;
      const { companyId } = req.user;
      const db = getDbConnection(companyId);

      // Check if order exists
      const existingOrder = await db('sales_orders')
        .where({ id })
        .first();

      if (!existingOrder) {
        return res.status(404).json({
          success: false,
          error: 'Sales order not found'
        });
      }

      // Extract items and other frontend-only fields
      const {
        items,
        customer: customerObj,
        contractInfo,
        status,
        id: frontendId,
        createdAt,
        createdBy,
        deliveryDate,
        discountPercent,
        netAmount,
        vatAmount,
        vatRate,
        specialInstructions,
        ...orderFields
      } = req.body;

      // Map frontend status/orderStatus field to database 'status' column
      const updateData = {
        ...orderFields,
        status: status || orderFields.orderStatus || existingOrder.status,
        updated_at: new Date()
      };

      // Map vatAmount to taxAmount (database column)
      if (vatAmount !== undefined) {
        updateData.taxAmount = vatAmount;
      }

      // Map deliveryDate to expectedDeliveryDate if provided
      if (deliveryDate) {
        updateData.expectedDeliveryDate = deliveryDate;
      }

      // Remove frontend-only fields that don't exist in DB
      delete updateData.orderStatus;
      delete updateData.vatAmount;
      delete updateData.vatRate;
      delete updateData.netAmount;
      delete updateData.discountPercent;
      // Don't allow changing order number
      delete updateData.orderNumber;

      await db('sales_orders')
        .where({ id })
        .update(updateData);

      // If items provided, update them
      if (items && items.length > 0) {
        // Delete existing items
        await db('sales_order_items').where({ salesOrderId: id }).delete();

        // Insert new items
        const itemsData = items.map(item => ({
          salesOrderId: id,
          materialId: item.materialId,
          quantity: item.quantity || 0,
          unitPrice: item.rate || 0,
          totalPrice: item.amount || (item.quantity * item.rate) || 0,
          created_at: new Date(),
          updated_at: new Date()
        }));
        await db('sales_order_items').insert(itemsData);
      }

      const updatedOrder = await db('sales_orders')
        .leftJoin('customers', 'sales_orders.customerId', 'customers.id')
        .select(
          'sales_orders.*',
          'customers.name as customerName'
        )
        .where('sales_orders.id', id)
        .first();

      // Get order items with material details
      const orderItems = await db('sales_order_items')
        .leftJoin('materials', 'sales_order_items.materialId', 'materials.id')
        .select(
          'sales_order_items.*',
          'materials.name as materialName',
          'materials.code as materialCode',
          'materials.unit',
          'materials.category'
        )
        .where('sales_order_items.salesOrderId', id)
        .orderBy('sales_order_items.id');

      // Convert decimal fields from strings to numbers
      const convertedOrder = convertDecimalFields(updatedOrder);
      const convertedItems = convertDecimalFields(orderItems);

      auditLog('SALES_ORDER_UPDATED', req.user.userId, {
        salesOrderId: id,
        orderNumber: convertedOrder.orderNumber,
        customerName: convertedOrder.customerName,
        totalAmount: convertedOrder.totalAmount
      });

      logger.info('Sales order updated', {
        salesOrderId: id,
        orderNumber: convertedOrder.orderNumber,
        updatedBy: req.user.userId
      });

      res.json({
        success: true,
        message: 'Sales order updated successfully',
        data: {
          ...convertedOrder,
          salesOrderItems: convertedItems
        }
      });

    } catch (error) {
      logger.error('Error updating sales order', {
        error: error.message,
        salesOrderId: req.params.id,
        userId: req.user.userId,
        orderData: req.body
      });
      res.status(500).json({
        success: false,
        error: 'Failed to update sales order'
      });
    }
  }
);

// POST /api/sales-orders/:id/items - Add item to sales order
router.post('/:id/items',
  validateParams(Joi.object({ id: Joi.number().integer().positive().required() })),
  validate(salesOrderItemSchema.fork('salesOrderId', schema => schema.optional())),
  requirePermission('CREATE_SALES'),
  async (req, res) => {
    try {
      const { id } = req.params;
      const { companyId } = req.user;
      const db = getDbConnection(companyId);

      // Verify order exists and is editable
      const order = await db('sales_orders')
        .where({ id })
        .whereIn('status', ['draft', 'confirmed'])
        .first();

      if (!order) {
        return res.status(404).json({
          success: false,
          error: 'Sales order not found or not editable'
        });
      }

      // Verify material exists
      const material = await db('materials')
        .where({ id: req.body.materialId })
        .first();

      if (!material) {
        return res.status(400).json({
          success: false,
          error: 'Material not found or inactive'
        });
      }

      // Check available inventory
      const inventory = await db('inventory')
        .select(db.raw('SUM(quantity - reservedQuantity) as availableQuantity'))
        .where({ materialId: req.body.materialId })
        .first();

      if (inventory.availableQuantity < req.body.quantity) {
        return res.status(400).json({
          success: false,
          error: `Insufficient inventory. Available: ${inventory.availableQuantity} ${material.unit}`
        });
      }

      const itemData = {
        ...req.body,
        salesOrderId: id,
        created_at: new Date(),
        updated_at: new Date()
      };

      const [itemId] = await db('sales_order_items').insert(itemData);
      
      // Update order totals
      const orderItems = await db('sales_order_items')
        .where({ salesOrderId: id })
        .select(db.raw('SUM(totalPrice) as subtotal'));

      const subtotal = orderItems[0].subtotal || 0;
      const taxAmount = subtotal * 0.05; // 5% tax
      const totalAmount = subtotal + taxAmount;

      await db('sales_orders')
        .where({ id })
        .update({
          subtotal,
          taxAmount,
          totalAmount,
          updated_at: new Date()
        });

      const newItem = await db('sales_order_items')
        .leftJoin('materials', 'sales_order_items.materialId', 'materials.id')
        .select(
          'sales_order_items.*',
          'materials.name as materialName',
          'materials.code as materialCode'
        )
        .where('sales_order_items.id', itemId)
        .first();

      auditLog('SALES_ORDER_ITEM_ADDED', req.user.userId, {
        salesOrderId: id,
        itemId,
        materialName: newItem.materialName,
        quantity: newItem.quantity,
        totalPrice: newItem.totalPrice
      });

      res.status(201).json({
        success: true,
        message: 'Item added to sales order successfully',
        data: newItem
      });

    } catch (error) {
      logger.error('Error adding sales order item', { 
        error: error.message, 
        salesOrderId: req.params.id,
        userId: req.user.userId,
        itemData: req.body
      });
      res.status(500).json({
        success: false,
        error: 'Failed to add sales order item'
      });
    }
  }
);

// PUT /api/sales-orders/:id/status - Update order status
router.put('/:id/status',
  validateParams(Joi.object({ id: Joi.number().integer().positive().required() })),
  validate(Joi.object({
    orderStatus: Joi.string().valid('draft', 'confirmed', 'delivered', 'cancelled').required(),
    notes: Joi.string().allow('').optional()
  })),
  requirePermission('EDIT_SALES'),
  async (req, res) => {
    try {
      const { id } = req.params;
      const { orderStatus, notes } = req.body;
      const { companyId } = req.user;
      const db = getDbConnection(companyId);

      const order = await db('sales_orders')
        .where({ id })
        .first();

      if (!order) {
        return res.status(404).json({
          success: false,
          error: 'Sales order not found'
        });
      }

      const updateData = {
        orderStatus,
        updated_at: new Date()
      };

      if (notes !== undefined) {
        updateData.notes = notes;
      }

      await db('sales_orders')
        .where({ id })
        .update(updateData);

      // If order is confirmed, reserve inventory
      if (orderStatus === 'confirmed' && order.orderStatus !== 'confirmed') {
        const items = await db('sales_order_items')
          .where({ salesOrderId: id });

        for (const item of items) {
          // Reserve inventory
          await db('inventory')
            .where({ materialId: item.materialId })
            .increment('reservedQuantity', item.quantity)
            .update('updated_at', new Date());
        }
      }

      // If order is delivered, reduce actual inventory
      if (orderStatus === 'delivered' && order.orderStatus !== 'delivered') {
        const items = await db('sales_order_items')
          .where({ salesOrderId: id });

        for (const item of items) {
          await db.transaction(async (trx) => {
            // Reduce inventory
            await trx('inventory')
              .where({ materialId: item.materialId })
              .decrement('quantity', item.quantity)
              .decrement('reservedQuantity', item.quantity)
              .update('updated_at', new Date());

            // Create transaction record
            await trx('transactions').insert({
              transactionNumber: `SALE-${Date.now()}-${item.id}`,
              transactionType: 'sale',
              referenceId: id,
              referenceType: 'sales_order',
              materialId: item.materialId,
              quantity: -item.quantity,
              amount: -item.totalPrice,
              transactionDate: new Date(),
              description: `Sale delivery - Order ${order.orderNumber}`,
              createdBy: req.user.userId,
              created_at: new Date(),
              updated_at: new Date()
            });
          });
        }
      }

      auditLog('SALES_ORDER_STATUS_UPDATED', req.user.userId, {
        salesOrderId: id,
        oldStatus: order.orderStatus,
        newStatus: orderStatus,
        orderNumber: order.orderNumber
      });

      res.json({
        success: true,
        message: 'Sales order status updated successfully',
        data: { orderStatus, paymentStatus }
      });

    } catch (error) {
      logger.error('Error updating sales order status', {
        error: error.message,
        salesOrderId: req.params.id,
        userId: req.user.userId
      });
      res.status(500).json({
        success: false,
        error: 'Failed to update sales order status'
      });
    }
  }
);

// POST /api/sales-orders/:id/invoice - Generate invoice from sales order
router.post('/:id/invoice',
  validateParams(Joi.object({ id: Joi.number().integer().positive().required() })),
  requirePermission('CREATE_INVOICES'),
  async (req, res) => {
    try {
      const { id } = req.params;
      const { companyId, userId } = req.user;
      const db = getDbConnection(companyId);

      // Get sales order with items
      const order = await db('sales_orders')
        .where({ id })
        .first();

      if (!order) {
        return res.status(404).json({
          success: false,
          error: 'Sales order not found'
        });
      }

      // Only allow invoice generation for confirmed or delivered orders
      if (order.status !== 'confirmed' && order.status !== 'delivered') {
        return res.status(400).json({
          success: false,
          error: 'Invoice can only be generated for confirmed or delivered orders'
        });
      }

      // Get order items
      const items = await db('sales_order_items')
        .select('sales_order_items.*', 'materials.name as materialName', 'materials.unit')
        .leftJoin('materials', 'sales_order_items.materialId', 'materials.id')
        .where({ salesOrderId: id });

      if (items.length === 0) {
        return res.status(400).json({
          success: false,
          error: 'Cannot generate invoice for order with no items'
        });
      }

      // Generate invoice number
      const invoiceNumber = `INV-${order.orderNumber}-${Date.now()}`;

      // Create invoice record (stored in sales_orders table with invoice metadata)
      await db('sales_orders')
        .where({ id })
        .update({
          invoiceNumber,
          invoiceGeneratedAt: new Date(),
          invoiceGeneratedBy: userId,
          updated_at: new Date()
        });

      auditLog('SALES_INVOICE_GENERATED', userId, {
        salesOrderId: id,
        orderNumber: order.orderNumber,
        invoiceNumber,
        totalAmount: order.totalAmount
      });

      res.json({
        success: true,
        message: 'Invoice generated successfully',
        data: {
          invoiceNumber,
          orderNumber: order.orderNumber,
          totalAmount: parseFloat(order.totalAmount || 0),
          items: items.map(item => ({
            materialName: item.materialName,
            quantity: parseFloat(item.quantity || 0),
            unitPrice: parseFloat(item.unitPrice || 0),
            totalPrice: parseFloat(item.totalPrice || 0),
            unit: item.unit
          }))
        }
      });

    } catch (error) {
      logger.error('Error generating sales invoice', {
        error: error.message,
        salesOrderId: req.params.id,
        userId: req.user.userId
      });
      res.status(500).json({
        success: false,
        error: 'Failed to generate invoice'
      });
    }
  }
);

>>>>>>> 4ed2998e
module.exports = router;<|MERGE_RESOLUTION|>--- conflicted
+++ resolved
@@ -1,4 +1,3 @@
-<<<<<<< HEAD
 const express = require('express');
 const { validate, validateParams, sanitize } = require('../middleware/validation');
 const { requirePermission } = require('../middleware/auth');
@@ -15,17 +14,23 @@
 // Sales order validation schema
 const salesOrderSchema = Joi.object({
   customerId: Joi.number().integer().positive().optional(), // Optional if customer object provided
+  customerId: Joi.number().integer().positive().optional(), // Optional if customer object provided
   orderDate: Joi.date().default(() => new Date()),
   expectedDeliveryDate: Joi.date().optional(),
+  deliveryDate: Joi.string().allow('').optional(),
   deliveryDate: Joi.string().allow('').optional(),
   orderStatus: Joi.string().valid('draft', 'confirmed', 'delivered', 'cancelled').default('draft'),
   subtotal: Joi.number().min(0).precision(3).default(0),
   taxAmount: Joi.number().min(0).precision(3).default(0),
   vatAmount: Joi.number().min(0).precision(3).optional().default(0),
   vatRate: Joi.number().min(0).max(100).optional().default(5),
+  vatAmount: Joi.number().min(0).precision(3).optional().default(0),
+  vatRate: Joi.number().min(0).max(100).optional().default(5),
   totalAmount: Joi.number().min(0).precision(3).default(0),
   netAmount: Joi.number().min(0).precision(3).optional().default(0),
+  netAmount: Joi.number().min(0).precision(3).optional().default(0),
   discountAmount: Joi.number().min(0).precision(3).default(0),
+  discountPercent: Joi.number().min(0).max(100).optional().default(0),
   discountPercent: Joi.number().min(0).max(100).optional().default(0),
   notes: Joi.string().allow('').optional(),
   specialInstructions: Joi.string().allow('').optional(),
@@ -70,989 +75,6 @@
     }
   }
   return value;
-});
-
-// Sales order item validation schema
-const salesOrderItemSchema = Joi.object({
-  salesOrderId: Joi.number().integer().positive().required(),
-  materialId: Joi.number().integer().positive().required(),
-  quantity: Joi.number().min(0.001).precision(3).required(),
-  unitPrice: Joi.number().min(0).precision(3).required(),
-  totalPrice: Joi.number().min(0).precision(3).required(),
-  notes: Joi.string().allow('').optional()
-});
-
-/**
- * Convert decimal fields from MySQL strings to numbers
- * MySQL DECIMAL fields are returned as strings by the driver
- * @param {Object|Array} data - Single order object or array of orders
- * @returns {Object|Array} Data with decimal fields converted to numbers
- */
-function convertDecimalFields(data) {
-  const decimalFields = [
-    'subtotal', 'taxAmount', 'discountAmount', 'shippingCost', 'totalAmount',
-    'quantity', 'unitPrice', 'totalPrice', 'discountPercentage'
-  ];
-
-  const convertObject = (obj) => {
-    if (!obj) return obj;
-    const converted = { ...obj };
-    decimalFields.forEach(field => {
-      if (converted[field] !== undefined && converted[field] !== null) {
-        converted[field] = parseFloat(converted[field]) || 0;
-      }
-    });
-
-    // Map database taxAmount to frontend vatAmount for consistency
-    if (converted.taxAmount !== undefined) {
-      converted.vatAmount = converted.taxAmount;
-    }
-
-    // Convert items if present
-    if (converted.items && Array.isArray(converted.items)) {
-      converted.items = converted.items.map(item => convertObject(item));
-    }
-    return converted;
-  };
-
-  return Array.isArray(data) ? data.map(convertObject) : convertObject(data);
-}
-
-// GET /api/sales-orders - List all sales orders
-router.get('/', requirePermission('VIEW_SALES'), async (req, res) => {
-  try {
-    const { companyId } = req.user;
-    const db = getDbConnection(companyId);
-    
-    const {
-      page = 1,
-      limit = 50,
-      search = '',
-      customerId = '',
-      orderStatus = '',
-      fromDate = '',
-      toDate = ''
-    } = req.query;
-
-    const offset = (page - 1) * limit;
-    
-    let query = db('sales_orders')
-      .leftJoin('customers', 'sales_orders.customerId', 'customers.id')
-      .select(
-        'sales_orders.*',
-        'customers.name as customerName',
-        'customers.customerType',
-        db.raw('(SELECT COUNT(*) FROM sales_order_items WHERE sales_order_items.salesOrderId = sales_orders.id) as itemCount')
-      )
-      ;
-
-    // Search filter
-    if (search) {
-      query = query.where(function() {
-        this.where('sales_orders.orderNumber', 'like', `%${search}%`)
-            .orWhere('customers.name', 'like', `%${search}%`)
-            .orWhere('sales_orders.notes', 'like', `%${search}%`);
-      });
-    }
-
-    // Customer filter
-    if (customerId) {
-      query = query.where('sales_orders.customerId', customerId);
-    }
-
-    // Order status filter
-    if (orderStatus) {
-      query = query.where('sales_orders.status', orderStatus);
-    }
-
-    // Date range filter
-    if (fromDate) {
-      query = query.where('sales_orders.orderDate', '>=', fromDate);
-    }
-    if (toDate) {
-      query = query.where('sales_orders.orderDate', '<=', toDate);
-    }
-
-    // Get total count for pagination
-    const totalQuery = query.clone();
-    const [{ total }] = await totalQuery.count('* as total');
-
-    // Get paginated results
-    const orders = await query
-      .orderBy('sales_orders.orderDate', 'desc')
-      .orderBy('sales_orders.id', 'desc')
-      .limit(limit)
-      .offset(offset);
-
-    // Convert decimal fields from strings to numbers
-    const convertedOrders = convertDecimalFields(orders);
-
-    auditLog('SALES_ORDERS_VIEWED', req.user.userId, {
-      companyId,
-      count: convertedOrders.length,
-      filters: { search, customerId, orderStatus, fromDate, toDate }
-    });
-
-    res.json({
-      success: true,
-      data: convertedOrders,
-      pagination: {
-        page: parseInt(page),
-        limit: parseInt(limit),
-        total: parseInt(total),
-        pages: Math.ceil(total / limit)
-      }
-    });
-
-  } catch (error) {
-    logger.error('Error fetching sales orders', { 
-      error: error.message, 
-      userId: req.user.userId,
-      companyId: req.user.companyId
-    });
-    res.status(500).json({
-      success: false,
-      error: 'Failed to fetch sales orders'
-    });
-  }
-});
-
-// GET /api/sales-orders/today-summary - Get today's sales summary
-router.get('/today-summary', requirePermission('VIEW_SALES'), async (req, res) => {
-  try {
-    const { companyId } = req.user;
-    const db = getDbConnection(companyId);
-    
-    // Get today's date range
-    const today = new Date();
-    const todayStart = new Date(today.getFullYear(), today.getMonth(), today.getDate());
-    const todayEnd = new Date(todayStart);
-    todayEnd.setDate(todayEnd.getDate() + 1);
-
-    // Get today's sales summary
-    const summary = await db('sales_orders')
-      .select(
-        db.raw('COUNT(*) as totalOrders'),
-        db.raw('COALESCE(SUM(totalAmount), 0) as totalSales'),
-        db.raw('COUNT(CASE WHEN status IN (\'draft\', \'confirmed\') THEN 1 END) as pendingOrders')
-      )
-      .where('orderDate', '>=', todayStart)
-      .where('orderDate', '<', todayEnd)
-      .first();
-
-    const result = {
-      totalSales: parseFloat(summary.totalSales || 0),
-      totalOrders: parseInt(summary.totalOrders || 0),
-      pendingOrders: parseInt(summary.pendingOrders || 0)
-    };
-
-    auditLog('SALES_SUMMARY_VIEWED', req.user.userId, {
-      companyId,
-      date: today.toISOString().split('T')[0],
-      summary: result
-    });
-
-    res.json({
-      success: true,
-      data: result,
-      message: 'Today\'s sales summary retrieved successfully'
-    });
-
-  } catch (error) {
-    logger.error('Error fetching today\'s sales summary', { 
-      error: error.message, 
-      userId: req.user.userId,
-      companyId: req.user.companyId
-    });
-    res.status(500).json({
-      success: false,
-      error: 'Failed to fetch today\'s sales summary'
-    });
-  }
-});
-
-// GET /api/sales-orders/:id - Get specific sales order with items
-router.get('/:id', 
-  validateParams(Joi.object({ id: Joi.number().integer().positive().required() })),
-  requirePermission('VIEW_SALES'),
-  async (req, res) => {
-    try {
-      const { id } = req.params;
-      const { companyId } = req.user;
-      const db = getDbConnection(companyId);
-
-      // Get order details
-      const order = await db('sales_orders')
-        .leftJoin('customers', 'sales_orders.customerId', 'customers.id')
-        .select(
-          'sales_orders.*',
-          'customers.name as customerName',
-          'customers.customerType',
-          'customers.phone as customerPhone',
-          'customers.address as customerAddress'
-        )
-        .where('sales_orders.id', id)
-        .first();
-
-      if (!order) {
-        return res.status(404).json({
-          success: false,
-          error: 'Sales order not found'
-        });
-      }
-
-      // Get order items
-      const items = await db('sales_order_items')
-        .leftJoin('materials', 'sales_order_items.materialId', 'materials.id')
-        .select(
-          'sales_order_items.*',
-          'materials.name as materialName',
-          'materials.code as materialCode',
-          'materials.unit',
-          'materials.category'
-        )
-        .where('sales_order_items.salesOrderId', id)
-        .orderBy('sales_order_items.id');
-
-      // Convert decimal fields from strings to numbers for order and items
-      const convertedOrder = convertDecimalFields(order);
-      const convertedItems = convertDecimalFields(items);
-
-      auditLog('SALES_ORDER_VIEWED', req.user.userId, {
-        salesOrderId: id,
-        orderNumber: convertedOrder.orderNumber,
-        customerName: convertedOrder.customerName
-      });
-
-      res.json({
-        success: true,
-        data: {
-          ...convertedOrder,
-          items: convertedItems
-        }
-      });
-
-    } catch (error) {
-      logger.error('Error fetching sales order', { 
-        error: error.message, 
-        salesOrderId: req.params.id,
-        userId: req.user.userId
-      });
-      res.status(500).json({
-        success: false,
-        error: 'Failed to fetch sales order'
-      });
-    }
-  }
-);
-
-// POST /api/sales-orders - Create new sales order
-router.post('/',
-  validate(salesOrderSchema),
-  requirePermission('CREATE_SALES'),
-  async (req, res) => {
-    try {
-      const { companyId } = req.user;
-      const db = getDbConnection(companyId);
-
-      // Validate customer exists
-      const customer = await db('customers')
-        .where({ id: req.body.customerId })
-        .first();
-
-      if (!customer) {
-        return res.status(400).json({
-          success: false,
-          error: 'Customer not found or inactive'
-        });
-      }
-
-      // Generate order number
-      const orderNumber = `SO-${Date.now()}-${Math.floor(Math.random() * 1000)}`;
-
-      // Extract items and other frontend-only fields
-      const {
-        items,
-        customer: customerObj,
-        contractInfo,
-        status,
-        id,
-        createdAt,
-        createdBy,
-        deliveryDate, // Frontend sends this but DB uses expectedDeliveryDate
-        discountPercent, // Frontend field, not in DB
-        netAmount, // Frontend field, not in DB
-        vatAmount, // Frontend sends this, map to taxAmount
-        vatRate, // Frontend sends this, map to taxPercent (if needed)
-        specialInstructions, // Check if DB has this column
-        ...orderFields
-      } = req.body;
-
-      // Map frontend status/orderStatus field to database 'status' column
-      const orderData = {
-        ...orderFields,
-        status: status || orderFields.orderStatus || orderFields.status || 'draft',
-        orderNumber,
-        createdBy: req.user.userId,
-        created_at: new Date(),
-        updated_at: new Date()
-      };
-
-      // Map vatAmount to taxAmount (database column)
-      if (vatAmount !== undefined) {
-        orderData.taxAmount = vatAmount;
-      }
-
-      // Map deliveryDate to expectedDeliveryDate if provided
-      if (deliveryDate) {
-        orderData.expectedDeliveryDate = deliveryDate;
-      }
-
-      // Remove frontend-only fields that don't exist in DB
-      delete orderData.orderStatus;
-      delete orderData.vatAmount;
-      delete orderData.vatRate;
-      delete orderData.netAmount;
-      delete orderData.discountPercent;
-
-      const [orderId] = await db('sales_orders').insert(orderData);
-
-      // Insert items if provided
-      if (items && items.length > 0) {
-        const itemsData = items.map(item => ({
-          salesOrderId: orderId,
-          materialId: item.materialId,
-          quantity: item.quantity || 0,
-          unitPrice: item.rate || 0,
-          totalPrice: item.amount || (item.quantity * item.rate) || 0,
-          created_at: new Date(),
-          updated_at: new Date()
-        }));
-        await db('sales_order_items').insert(itemsData);
-      }
-      
-      const newOrder = await db('sales_orders')
-        .leftJoin('customers', 'sales_orders.customerId', 'customers.id')
-        .select(
-          'sales_orders.*',
-          'customers.name as customerName'
-        )
-        .where('sales_orders.id', orderId)
-        .first();
-
-      // Get order items with material details
-      const orderItems = await db('sales_order_items')
-        .leftJoin('materials', 'sales_order_items.materialId', 'materials.id')
-        .select(
-          'sales_order_items.*',
-          'materials.name as materialName',
-          'materials.code as materialCode',
-          'materials.unit',
-          'materials.category'
-        )
-        .where('sales_order_items.salesOrderId', orderId)
-        .orderBy('sales_order_items.id');
-
-      // Convert decimal fields from strings to numbers
-      const convertedOrder = convertDecimalFields(newOrder);
-      const convertedItems = convertDecimalFields(orderItems);
-
-      auditLog('SALES_ORDER_CREATED', req.user.userId, {
-        salesOrderId: orderId,
-        orderNumber: convertedOrder.orderNumber,
-        customerName: convertedOrder.customerName,
-        totalAmount: convertedOrder.totalAmount
-      });
-
-      logger.info('Sales order created', {
-        salesOrderId: orderId,
-        orderNumber: convertedOrder.orderNumber,
-        createdBy: req.user.userId
-      });
-
-      res.status(201).json({
-        success: true,
-        message: 'Sales order created successfully',
-        data: {
-          ...convertedOrder,
-          salesOrderItems: convertedItems
-        }
-      });
-
-    } catch (error) {
-      logger.error('Error creating sales order', { 
-        error: error.message, 
-        userId: req.user.userId,
-        orderData: req.body
-      });
-      res.status(500).json({
-        success: false,
-        error: 'Failed to create sales order'
-      });
-    }
-  }
-);
-
-// PUT /api/sales-orders/:id - Update existing sales order
-router.put('/:id',
-  validateParams(Joi.object({ id: Joi.number().integer().positive().required() })),
-  validate(salesOrderSchema),
-  requirePermission('EDIT_SALES'),
-  async (req, res) => {
-    try {
-      const { id } = req.params;
-      const { companyId } = req.user;
-      const db = getDbConnection(companyId);
-
-      // Check if order exists
-      const existingOrder = await db('sales_orders')
-        .where({ id })
-        .first();
-
-      if (!existingOrder) {
-        return res.status(404).json({
-          success: false,
-          error: 'Sales order not found'
-        });
-      }
-
-      // Extract items and other frontend-only fields
-      const {
-        items,
-        customer: customerObj,
-        contractInfo,
-        status,
-        id: frontendId,
-        createdAt,
-        createdBy,
-        deliveryDate,
-        discountPercent,
-        netAmount,
-        vatAmount,
-        vatRate,
-        specialInstructions,
-        ...orderFields
-      } = req.body;
-
-      // Map frontend status/orderStatus field to database 'status' column
-      const updateData = {
-        ...orderFields,
-        status: status || orderFields.orderStatus || existingOrder.status,
-        updated_at: new Date()
-      };
-
-      // Map vatAmount to taxAmount (database column)
-      if (vatAmount !== undefined) {
-        updateData.taxAmount = vatAmount;
-      }
-
-      // Map deliveryDate to expectedDeliveryDate if provided
-      if (deliveryDate) {
-        updateData.expectedDeliveryDate = deliveryDate;
-      }
-
-      // Remove frontend-only fields that don't exist in DB
-      delete updateData.orderStatus;
-      delete updateData.vatAmount;
-      delete updateData.vatRate;
-      delete updateData.netAmount;
-      delete updateData.discountPercent;
-      // Don't allow changing order number
-      delete updateData.orderNumber;
-
-      await db('sales_orders')
-        .where({ id })
-        .update(updateData);
-
-      // If items provided, update them
-      if (items && items.length > 0) {
-        // Delete existing items
-        await db('sales_order_items').where({ salesOrderId: id }).delete();
-
-        // Insert new items
-        const itemsData = items.map(item => ({
-          salesOrderId: id,
-          materialId: item.materialId,
-          quantity: item.quantity || 0,
-          unitPrice: item.rate || 0,
-          totalPrice: item.amount || (item.quantity * item.rate) || 0,
-          created_at: new Date(),
-          updated_at: new Date()
-        }));
-        await db('sales_order_items').insert(itemsData);
-      }
-
-      const updatedOrder = await db('sales_orders')
-        .leftJoin('customers', 'sales_orders.customerId', 'customers.id')
-        .select(
-          'sales_orders.*',
-          'customers.name as customerName'
-        )
-        .where('sales_orders.id', id)
-        .first();
-
-      // Get order items with material details
-      const orderItems = await db('sales_order_items')
-        .leftJoin('materials', 'sales_order_items.materialId', 'materials.id')
-        .select(
-          'sales_order_items.*',
-          'materials.name as materialName',
-          'materials.code as materialCode',
-          'materials.unit',
-          'materials.category'
-        )
-        .where('sales_order_items.salesOrderId', id)
-        .orderBy('sales_order_items.id');
-
-      // Convert decimal fields from strings to numbers
-      const convertedOrder = convertDecimalFields(updatedOrder);
-      const convertedItems = convertDecimalFields(orderItems);
-
-      auditLog('SALES_ORDER_UPDATED', req.user.userId, {
-        salesOrderId: id,
-        orderNumber: convertedOrder.orderNumber,
-        customerName: convertedOrder.customerName,
-        totalAmount: convertedOrder.totalAmount
-      });
-
-      logger.info('Sales order updated', {
-        salesOrderId: id,
-        orderNumber: convertedOrder.orderNumber,
-        updatedBy: req.user.userId
-      });
-
-      res.json({
-        success: true,
-        message: 'Sales order updated successfully',
-        data: {
-          ...convertedOrder,
-          salesOrderItems: convertedItems
-        }
-      });
-
-    } catch (error) {
-      logger.error('Error updating sales order', {
-        error: error.message,
-        salesOrderId: req.params.id,
-        userId: req.user.userId,
-        orderData: req.body
-      });
-      res.status(500).json({
-        success: false,
-        error: 'Failed to update sales order'
-      });
-    }
-  }
-);
-
-// POST /api/sales-orders/:id/items - Add item to sales order
-router.post('/:id/items',
-  validateParams(Joi.object({ id: Joi.number().integer().positive().required() })),
-  validate(salesOrderItemSchema.fork('salesOrderId', schema => schema.optional())),
-  requirePermission('CREATE_SALES'),
-  async (req, res) => {
-    try {
-      const { id } = req.params;
-      const { companyId } = req.user;
-      const db = getDbConnection(companyId);
-
-      // Verify order exists and is editable
-      const order = await db('sales_orders')
-        .where({ id })
-        .whereIn('status', ['draft', 'confirmed'])
-        .first();
-
-      if (!order) {
-        return res.status(404).json({
-          success: false,
-          error: 'Sales order not found or not editable'
-        });
-      }
-
-      // Verify material exists
-      const material = await db('materials')
-        .where({ id: req.body.materialId })
-        .first();
-
-      if (!material) {
-        return res.status(400).json({
-          success: false,
-          error: 'Material not found or inactive'
-        });
-      }
-
-      // Check available inventory
-      const inventory = await db('inventory')
-        .select(db.raw('SUM(quantity - reservedQuantity) as availableQuantity'))
-        .where({ materialId: req.body.materialId })
-        .first();
-
-      if (inventory.availableQuantity < req.body.quantity) {
-        return res.status(400).json({
-          success: false,
-          error: `Insufficient inventory. Available: ${inventory.availableQuantity} ${material.unit}`
-        });
-      }
-
-      const itemData = {
-        ...req.body,
-        salesOrderId: id,
-        created_at: new Date(),
-        updated_at: new Date()
-      };
-
-      const [itemId] = await db('sales_order_items').insert(itemData);
-      
-      // Update order totals
-      const orderItems = await db('sales_order_items')
-        .where({ salesOrderId: id })
-        .select(db.raw('SUM(totalPrice) as subtotal'));
-
-      const subtotal = orderItems[0].subtotal || 0;
-      const taxAmount = subtotal * 0.05; // 5% tax
-      const totalAmount = subtotal + taxAmount;
-
-      await db('sales_orders')
-        .where({ id })
-        .update({
-          subtotal,
-          taxAmount,
-          totalAmount,
-          updated_at: new Date()
-        });
-
-      const newItem = await db('sales_order_items')
-        .leftJoin('materials', 'sales_order_items.materialId', 'materials.id')
-        .select(
-          'sales_order_items.*',
-          'materials.name as materialName',
-          'materials.code as materialCode'
-        )
-        .where('sales_order_items.id', itemId)
-        .first();
-
-      auditLog('SALES_ORDER_ITEM_ADDED', req.user.userId, {
-        salesOrderId: id,
-        itemId,
-        materialName: newItem.materialName,
-        quantity: newItem.quantity,
-        totalPrice: newItem.totalPrice
-      });
-
-      res.status(201).json({
-        success: true,
-        message: 'Item added to sales order successfully',
-        data: newItem
-      });
-
-    } catch (error) {
-      logger.error('Error adding sales order item', { 
-        error: error.message, 
-        salesOrderId: req.params.id,
-        userId: req.user.userId,
-        itemData: req.body
-      });
-      res.status(500).json({
-        success: false,
-        error: 'Failed to add sales order item'
-      });
-    }
-  }
-);
-
-// PUT /api/sales-orders/:id/status - Update order status
-router.put('/:id/status',
-  validateParams(Joi.object({ id: Joi.number().integer().positive().required() })),
-  validate(Joi.object({
-    orderStatus: Joi.string().valid('draft', 'confirmed', 'delivered', 'cancelled').required(),
-    notes: Joi.string().allow('').optional()
-  })),
-  requirePermission('EDIT_SALES'),
-  async (req, res) => {
-    try {
-      const { id } = req.params;
-      const { orderStatus, notes } = req.body;
-      const { companyId } = req.user;
-      const db = getDbConnection(companyId);
-
-      const order = await db('sales_orders')
-        .where({ id })
-        .first();
-
-      if (!order) {
-        return res.status(404).json({
-          success: false,
-          error: 'Sales order not found'
-        });
-      }
-
-      const updateData = {
-        orderStatus,
-        updated_at: new Date()
-      };
-
-      if (notes !== undefined) {
-        updateData.notes = notes;
-      }
-
-      await db('sales_orders')
-        .where({ id })
-        .update(updateData);
-
-      // If order is confirmed, reserve inventory
-      if (orderStatus === 'confirmed' && order.orderStatus !== 'confirmed') {
-        const items = await db('sales_order_items')
-          .where({ salesOrderId: id });
-
-        for (const item of items) {
-          // Reserve inventory
-          await db('inventory')
-            .where({ materialId: item.materialId })
-            .increment('reservedQuantity', item.quantity)
-            .update('updated_at', new Date());
-        }
-      }
-
-      // If order is delivered, reduce actual inventory using FIFO allocation
-      if (orderStatus === 'delivered' && order.orderStatus !== 'delivered') {
-        const items = await db('sales_order_items')
-          .where({ salesOrderId: id });
-
-        let totalOrderCOGS = 0;
-
-        await db.transaction(async (trx) => {
-          for (const item of items) {
-            // FIFO allocation - consume from oldest batches first
-            const fifoResult = await allocateFIFO(
-              trx,
-              item.materialId,
-              item.quantity,
-              'sale',
-              'sales_order',
-              id,
-              req.user.userId,
-              { branchId: order.branchId || null }
-            );
-
-            if (!fifoResult.success) {
-              // If FIFO allocation fails, throw to rollback transaction
-              throw new Error(`FIFO allocation failed for material ${item.materialId}: ${fifoResult.error}`);
-            }
-
-            const itemCOGS = fifoResult.totalCOGS;
-            totalOrderCOGS += itemCOGS;
-
-            // Also reduce from legacy inventory table for backwards compatibility
-            await trx('inventory')
-              .where({ materialId: item.materialId })
-              .decrement('quantity', item.quantity)
-              .decrement('reservedQuantity', item.quantity)
-              .update('updated_at', new Date());
-
-            // Update sales_order_items with actual COGS from FIFO
-            await trx('sales_order_items')
-              .where({ id: item.id })
-              .update({
-                cogs: itemCOGS,
-                updated_at: new Date()
-              });
-
-            // Create transaction record with actual COGS
-            await trx('transactions').insert({
-              transactionNumber: `SALE-${Date.now()}-${item.id}`,
-              transactionType: 'sale',
-              referenceId: id,
-              referenceType: 'sales_order',
-              materialId: item.materialId,
-              quantity: -item.quantity,
-              amount: -item.totalPrice,
-              transactionDate: new Date(),
-              description: `Sale delivery - Order ${order.orderNumber} | COGS: ${itemCOGS.toFixed(3)} from ${fifoResult.batchesUsed} batch(es)`,
-              createdBy: req.user.userId,
-              created_at: new Date(),
-              updated_at: new Date()
-            });
-
-            logger.info('FIFO allocation for sale', {
-              salesOrderId: id,
-              orderNumber: order.orderNumber,
-              materialId: item.materialId,
-              quantity: item.quantity,
-              cogs: itemCOGS,
-              salePrice: item.totalPrice,
-              grossMargin: item.totalPrice - itemCOGS,
-              batchesUsed: fifoResult.batchesUsed
-            });
-          }
-
-          // Update sales order with total COGS
-          await trx('sales_orders')
-            .where({ id })
-            .update({
-              cogs: totalOrderCOGS,
-              updated_at: new Date()
-            });
-        });
-
-        logger.info('Sales order delivered with FIFO COGS', {
-          salesOrderId: id,
-          orderNumber: order.orderNumber,
-          totalCOGS: totalOrderCOGS,
-          totalRevenue: order.totalAmount,
-          grossProfit: order.totalAmount - totalOrderCOGS
-        });
-      }
-
-      auditLog('SALES_ORDER_STATUS_UPDATED', req.user.userId, {
-        salesOrderId: id,
-        oldStatus: order.orderStatus,
-        newStatus: orderStatus,
-        orderNumber: order.orderNumber
-      });
-
-      res.json({
-        success: true,
-        message: 'Sales order status updated successfully',
-        data: { orderStatus, paymentStatus }
-      });
-
-    } catch (error) {
-      logger.error('Error updating sales order status', {
-        error: error.message,
-        salesOrderId: req.params.id,
-        userId: req.user.userId
-      });
-      res.status(500).json({
-        success: false,
-        error: 'Failed to update sales order status'
-      });
-    }
-  }
-);
-
-// POST /api/sales-orders/:id/invoice - Generate invoice from sales order
-router.post('/:id/invoice',
-  validateParams(Joi.object({ id: Joi.number().integer().positive().required() })),
-  requirePermission('CREATE_INVOICES'),
-  async (req, res) => {
-    try {
-      const { id } = req.params;
-      const { companyId, userId } = req.user;
-      const db = getDbConnection(companyId);
-
-      // Get sales order with items
-      const order = await db('sales_orders')
-        .where({ id })
-        .first();
-
-      if (!order) {
-        return res.status(404).json({
-          success: false,
-          error: 'Sales order not found'
-        });
-      }
-
-      // Only allow invoice generation for confirmed or delivered orders
-      if (order.status !== 'confirmed' && order.status !== 'delivered') {
-        return res.status(400).json({
-          success: false,
-          error: 'Invoice can only be generated for confirmed or delivered orders'
-        });
-      }
-
-      // Get order items
-      const items = await db('sales_order_items')
-        .select('sales_order_items.*', 'materials.name as materialName', 'materials.unit')
-        .leftJoin('materials', 'sales_order_items.materialId', 'materials.id')
-        .where({ salesOrderId: id });
-
-      if (items.length === 0) {
-        return res.status(400).json({
-          success: false,
-          error: 'Cannot generate invoice for order with no items'
-        });
-      }
-
-      // Generate invoice number
-      const invoiceNumber = `INV-${order.orderNumber}-${Date.now()}`;
-
-      // Create invoice record (stored in sales_orders table with invoice metadata)
-      await db('sales_orders')
-        .where({ id })
-        .update({
-          invoiceNumber,
-          invoiceGeneratedAt: new Date(),
-          invoiceGeneratedBy: userId,
-          updated_at: new Date()
-        });
-
-      auditLog('SALES_INVOICE_GENERATED', userId, {
-        salesOrderId: id,
-        orderNumber: order.orderNumber,
-        invoiceNumber,
-        totalAmount: order.totalAmount
-      });
-
-      res.json({
-        success: true,
-        message: 'Invoice generated successfully',
-        data: {
-          invoiceNumber,
-          orderNumber: order.orderNumber,
-          totalAmount: parseFloat(order.totalAmount || 0),
-          items: items.map(item => ({
-            materialName: item.materialName,
-            quantity: parseFloat(item.quantity || 0),
-            unitPrice: parseFloat(item.unitPrice || 0),
-            totalPrice: parseFloat(item.totalPrice || 0),
-            unit: item.unit
-          }))
-        }
-      });
-
-    } catch (error) {
-      logger.error('Error generating sales invoice', {
-        error: error.message,
-        salesOrderId: req.params.id,
-        userId: req.user.userId
-      });
-      res.status(500).json({
-        success: false,
-        error: 'Failed to generate invoice'
-      });
-    }
-  }
-);
-
-=======
-const express = require('express');
-const { validate, validateParams, sanitize } = require('../middleware/validation');
-const { requirePermission } = require('../middleware/auth');
-const { logger, auditLog } = require('../utils/logger');
-const { getDbConnection } = require('../config/database');
-const Joi = require('joi');
-
-const router = express.Router();
-
-// Apply sanitization to all routes
-router.use(sanitize);
-
-// Sales order validation schema
-const salesOrderSchema = Joi.object({
-  customerId: Joi.number().integer().positive().optional(), // Optional if customer object provided
-  orderDate: Joi.date().default(() => new Date()),
-  expectedDeliveryDate: Joi.date().optional(),
-  deliveryDate: Joi.string().allow('').optional(),
-  orderStatus: Joi.string().valid('draft', 'confirmed', 'delivered', 'cancelled').default('draft'),
-  subtotal: Joi.number().min(0).precision(3).default(0),
-  taxAmount: Joi.number().min(0).precision(3).default(0),
-  vatAmount: Joi.number().min(0).precision(3).optional().default(0),
-  vatRate: Joi.number().min(0).max(100).optional().default(5),
-  totalAmount: Joi.number().min(0).precision(3).default(0),
-  netAmount: Joi.number().min(0).precision(3).optional().default(0),
-  discountAmount: Joi.number().min(0).precision(3).default(0),
-  discountPercent: Joi.number().min(0).max(100).optional().default(0),
-  notes: Joi.string().allow('').optional(),
   specialInstructions: Joi.string().allow('').optional(),
   orderNumber: Joi.string().optional(), // Frontend may send this but backend generates it
   branch_id: Joi.number().integer().positive().allow(null).optional(), // Branch ID for multi-branch support
@@ -1143,12 +165,52 @@
   return Array.isArray(data) ? data.map(convertObject) : convertObject(data);
 }
 
+/**
+ * Convert decimal fields from MySQL strings to numbers
+ * MySQL DECIMAL fields are returned as strings by the driver
+ * @param {Object|Array} data - Single order object or array of orders
+ * @returns {Object|Array} Data with decimal fields converted to numbers
+ */
+function convertDecimalFields(data) {
+  const decimalFields = [
+    'subtotal', 'taxAmount', 'discountAmount', 'shippingCost', 'totalAmount',
+    'quantity', 'unitPrice', 'totalPrice', 'discountPercentage'
+  ];
+
+  const convertObject = (obj) => {
+    if (!obj) return obj;
+    const converted = { ...obj };
+    decimalFields.forEach(field => {
+      if (converted[field] !== undefined && converted[field] !== null) {
+        converted[field] = parseFloat(converted[field]) || 0;
+      }
+    });
+
+    // Map database taxAmount to frontend vatAmount for consistency
+    if (converted.taxAmount !== undefined) {
+      converted.vatAmount = converted.taxAmount;
+    }
+
+    // Convert items if present
+    if (converted.items && Array.isArray(converted.items)) {
+      converted.items = converted.items.map(item => convertObject(item));
+    }
+    return converted;
+  };
+
+  return Array.isArray(data) ? data.map(convertObject) : convertObject(data);
+}
+
 // GET /api/sales-orders - List all sales orders
 router.get('/', requirePermission('VIEW_SALES'), async (req, res) => {
   try {
     const { companyId } = req.user;
     const db = getDbConnection(companyId);
     
+    const {
+      page = 1,
+      limit = 50,
+      search = '',
     const {
       page = 1,
       limit = 50,
@@ -1188,6 +250,7 @@
     // Order status filter
     if (orderStatus) {
       query = query.where('sales_orders.status', orderStatus);
+      query = query.where('sales_orders.status', orderStatus);
     }
 
     // Date range filter
@@ -1212,14 +275,20 @@
     // Convert decimal fields from strings to numbers
     const convertedOrders = convertDecimalFields(orders);
 
+    // Convert decimal fields from strings to numbers
+    const convertedOrders = convertDecimalFields(orders);
+
     auditLog('SALES_ORDERS_VIEWED', req.user.userId, {
       companyId,
       count: convertedOrders.length,
       filters: { search, customerId, orderStatus, fromDate, toDate }
+      count: convertedOrders.length,
+      filters: { search, customerId, orderStatus, fromDate, toDate }
     });
 
     res.json({
       success: true,
+      data: convertedOrders,
       data: convertedOrders,
       pagination: {
         page: parseInt(page),
@@ -1343,8 +412,14 @@
       const convertedOrder = convertDecimalFields(order);
       const convertedItems = convertDecimalFields(items);
 
+      // Convert decimal fields from strings to numbers for order and items
+      const convertedOrder = convertDecimalFields(order);
+      const convertedItems = convertDecimalFields(items);
+
       auditLog('SALES_ORDER_VIEWED', req.user.userId, {
         salesOrderId: id,
+        orderNumber: convertedOrder.orderNumber,
+        customerName: convertedOrder.customerName
         orderNumber: convertedOrder.orderNumber,
         customerName: convertedOrder.customerName
       });
@@ -1354,6 +429,8 @@
         data: {
           ...convertedOrder,
           items: convertedItems
+          ...convertedOrder,
+          items: convertedItems
         }
       });
 
@@ -1372,6 +449,7 @@
 );
 
 // POST /api/sales-orders - Create new sales order
+router.post('/',
 router.post('/',
   validate(salesOrderSchema),
   requirePermission('CREATE_SALES'),
@@ -1414,14 +492,53 @@
       } = req.body;
 
       // Map frontend status/orderStatus field to database 'status' column
+      // Extract items and other frontend-only fields
+      const {
+        items,
+        customer: customerObj,
+        contractInfo,
+        status,
+        id,
+        createdAt,
+        createdBy,
+        deliveryDate, // Frontend sends this but DB uses expectedDeliveryDate
+        discountPercent, // Frontend field, not in DB
+        netAmount, // Frontend field, not in DB
+        vatAmount, // Frontend sends this, map to taxAmount
+        vatRate, // Frontend sends this, map to taxPercent (if needed)
+        specialInstructions, // Check if DB has this column
+        ...orderFields
+      } = req.body;
+
+      // Map frontend status/orderStatus field to database 'status' column
       const orderData = {
+        ...orderFields,
+        status: status || orderFields.orderStatus || orderFields.status || 'draft',
         ...orderFields,
         status: status || orderFields.orderStatus || orderFields.status || 'draft',
         orderNumber,
         createdBy: req.user.userId,
+        createdBy: req.user.userId,
         created_at: new Date(),
         updated_at: new Date()
       };
+
+      // Map vatAmount to taxAmount (database column)
+      if (vatAmount !== undefined) {
+        orderData.taxAmount = vatAmount;
+      }
+
+      // Map deliveryDate to expectedDeliveryDate if provided
+      if (deliveryDate) {
+        orderData.expectedDeliveryDate = deliveryDate;
+      }
+
+      // Remove frontend-only fields that don't exist in DB
+      delete orderData.orderStatus;
+      delete orderData.vatAmount;
+      delete orderData.vatRate;
+      delete orderData.netAmount;
+      delete orderData.discountPercent;
 
       // Map vatAmount to taxAmount (database column)
       if (vatAmount !== undefined) {
@@ -1455,6 +572,20 @@
         }));
         await db('sales_order_items').insert(itemsData);
       }
+
+      // Insert items if provided
+      if (items && items.length > 0) {
+        const itemsData = items.map(item => ({
+          salesOrderId: orderId,
+          materialId: item.materialId,
+          quantity: item.quantity || 0,
+          unitPrice: item.rate || 0,
+          totalPrice: item.amount || (item.quantity * item.rate) || 0,
+          created_at: new Date(),
+          updated_at: new Date()
+        }));
+        await db('sales_order_items').insert(itemsData);
+      }
       
       const newOrder = await db('sales_orders')
         .leftJoin('customers', 'sales_orders.customerId', 'customers.id')
@@ -1482,22 +613,47 @@
       const convertedOrder = convertDecimalFields(newOrder);
       const convertedItems = convertDecimalFields(orderItems);
 
+      // Get order items with material details
+      const orderItems = await db('sales_order_items')
+        .leftJoin('materials', 'sales_order_items.materialId', 'materials.id')
+        .select(
+          'sales_order_items.*',
+          'materials.name as materialName',
+          'materials.code as materialCode',
+          'materials.unit',
+          'materials.category'
+        )
+        .where('sales_order_items.salesOrderId', orderId)
+        .orderBy('sales_order_items.id');
+
+      // Convert decimal fields from strings to numbers
+      const convertedOrder = convertDecimalFields(newOrder);
+      const convertedItems = convertDecimalFields(orderItems);
+
       auditLog('SALES_ORDER_CREATED', req.user.userId, {
         salesOrderId: orderId,
         orderNumber: convertedOrder.orderNumber,
         customerName: convertedOrder.customerName,
         totalAmount: convertedOrder.totalAmount
+        orderNumber: convertedOrder.orderNumber,
+        customerName: convertedOrder.customerName,
+        totalAmount: convertedOrder.totalAmount
       });
 
       logger.info('Sales order created', {
         salesOrderId: orderId,
         orderNumber: convertedOrder.orderNumber,
+        orderNumber: convertedOrder.orderNumber,
         createdBy: req.user.userId
       });
 
       res.status(201).json({
         success: true,
         message: 'Sales order created successfully',
+        data: {
+          ...convertedOrder,
+          salesOrderItems: convertedItems
+        }
         data: {
           ...convertedOrder,
           salesOrderItems: convertedItems
@@ -1670,6 +826,158 @@
   }
 );
 
+// PUT /api/sales-orders/:id - Update existing sales order
+router.put('/:id',
+  validateParams(Joi.object({ id: Joi.number().integer().positive().required() })),
+  validate(salesOrderSchema),
+  requirePermission('EDIT_SALES'),
+  async (req, res) => {
+    try {
+      const { id } = req.params;
+      const { companyId } = req.user;
+      const db = getDbConnection(companyId);
+
+      // Check if order exists
+      const existingOrder = await db('sales_orders')
+        .where({ id })
+        .first();
+
+      if (!existingOrder) {
+        return res.status(404).json({
+          success: false,
+          error: 'Sales order not found'
+        });
+      }
+
+      // Extract items and other frontend-only fields
+      const {
+        items,
+        customer: customerObj,
+        contractInfo,
+        status,
+        id: frontendId,
+        createdAt,
+        createdBy,
+        deliveryDate,
+        discountPercent,
+        netAmount,
+        vatAmount,
+        vatRate,
+        specialInstructions,
+        ...orderFields
+      } = req.body;
+
+      // Map frontend status/orderStatus field to database 'status' column
+      const updateData = {
+        ...orderFields,
+        status: status || orderFields.orderStatus || existingOrder.status,
+        updated_at: new Date()
+      };
+
+      // Map vatAmount to taxAmount (database column)
+      if (vatAmount !== undefined) {
+        updateData.taxAmount = vatAmount;
+      }
+
+      // Map deliveryDate to expectedDeliveryDate if provided
+      if (deliveryDate) {
+        updateData.expectedDeliveryDate = deliveryDate;
+      }
+
+      // Remove frontend-only fields that don't exist in DB
+      delete updateData.orderStatus;
+      delete updateData.vatAmount;
+      delete updateData.vatRate;
+      delete updateData.netAmount;
+      delete updateData.discountPercent;
+      // Don't allow changing order number
+      delete updateData.orderNumber;
+
+      await db('sales_orders')
+        .where({ id })
+        .update(updateData);
+
+      // If items provided, update them
+      if (items && items.length > 0) {
+        // Delete existing items
+        await db('sales_order_items').where({ salesOrderId: id }).delete();
+
+        // Insert new items
+        const itemsData = items.map(item => ({
+          salesOrderId: id,
+          materialId: item.materialId,
+          quantity: item.quantity || 0,
+          unitPrice: item.rate || 0,
+          totalPrice: item.amount || (item.quantity * item.rate) || 0,
+          created_at: new Date(),
+          updated_at: new Date()
+        }));
+        await db('sales_order_items').insert(itemsData);
+      }
+
+      const updatedOrder = await db('sales_orders')
+        .leftJoin('customers', 'sales_orders.customerId', 'customers.id')
+        .select(
+          'sales_orders.*',
+          'customers.name as customerName'
+        )
+        .where('sales_orders.id', id)
+        .first();
+
+      // Get order items with material details
+      const orderItems = await db('sales_order_items')
+        .leftJoin('materials', 'sales_order_items.materialId', 'materials.id')
+        .select(
+          'sales_order_items.*',
+          'materials.name as materialName',
+          'materials.code as materialCode',
+          'materials.unit',
+          'materials.category'
+        )
+        .where('sales_order_items.salesOrderId', id)
+        .orderBy('sales_order_items.id');
+
+      // Convert decimal fields from strings to numbers
+      const convertedOrder = convertDecimalFields(updatedOrder);
+      const convertedItems = convertDecimalFields(orderItems);
+
+      auditLog('SALES_ORDER_UPDATED', req.user.userId, {
+        salesOrderId: id,
+        orderNumber: convertedOrder.orderNumber,
+        customerName: convertedOrder.customerName,
+        totalAmount: convertedOrder.totalAmount
+      });
+
+      logger.info('Sales order updated', {
+        salesOrderId: id,
+        orderNumber: convertedOrder.orderNumber,
+        updatedBy: req.user.userId
+      });
+
+      res.json({
+        success: true,
+        message: 'Sales order updated successfully',
+        data: {
+          ...convertedOrder,
+          salesOrderItems: convertedItems
+        }
+      });
+
+    } catch (error) {
+      logger.error('Error updating sales order', {
+        error: error.message,
+        salesOrderId: req.params.id,
+        userId: req.user.userId,
+        orderData: req.body
+      });
+      res.status(500).json({
+        success: false,
+        error: 'Failed to update sales order'
+      });
+    }
+  }
+);
+
 // POST /api/sales-orders/:id/items - Add item to sales order
 router.post('/:id/items',
   validateParams(Joi.object({ id: Joi.number().integer().positive().required() })),
@@ -1684,6 +992,7 @@
       // Verify order exists and is editable
       const order = await db('sales_orders')
         .where({ id })
+        .whereIn('status', ['draft', 'confirmed'])
         .whereIn('status', ['draft', 'confirmed'])
         .first();
 
@@ -1797,6 +1106,7 @@
     try {
       const { id } = req.params;
       const { orderStatus, notes } = req.body;
+      const { orderStatus, notes } = req.body;
       const { companyId } = req.user;
       const db = getDbConnection(companyId);
 
@@ -1838,21 +1148,51 @@
         }
       }
 
-      // If order is delivered, reduce actual inventory
+      // If order is delivered, reduce actual inventory using FIFO allocation
       if (orderStatus === 'delivered' && order.orderStatus !== 'delivered') {
         const items = await db('sales_order_items')
           .where({ salesOrderId: id });
 
-        for (const item of items) {
-          await db.transaction(async (trx) => {
-            // Reduce inventory
+        let totalOrderCOGS = 0;
+
+        await db.transaction(async (trx) => {
+          for (const item of items) {
+            // FIFO allocation - consume from oldest batches first
+            const fifoResult = await allocateFIFO(
+              trx,
+              item.materialId,
+              item.quantity,
+              'sale',
+              'sales_order',
+              id,
+              req.user.userId,
+              { branchId: order.branchId || null }
+            );
+
+            if (!fifoResult.success) {
+              // If FIFO allocation fails, throw to rollback transaction
+              throw new Error(`FIFO allocation failed for material ${item.materialId}: ${fifoResult.error}`);
+            }
+
+            const itemCOGS = fifoResult.totalCOGS;
+            totalOrderCOGS += itemCOGS;
+
+            // Also reduce from legacy inventory table for backwards compatibility
             await trx('inventory')
               .where({ materialId: item.materialId })
               .decrement('quantity', item.quantity)
               .decrement('reservedQuantity', item.quantity)
               .update('updated_at', new Date());
 
-            // Create transaction record
+            // Update sales_order_items with actual COGS from FIFO
+            await trx('sales_order_items')
+              .where({ id: item.id })
+              .update({
+                cogs: itemCOGS,
+                updated_at: new Date()
+              });
+
+            // Create transaction record with actual COGS
             await trx('transactions').insert({
               transactionNumber: `SALE-${Date.now()}-${item.id}`,
               transactionType: 'sale',
@@ -1862,13 +1202,40 @@
               quantity: -item.quantity,
               amount: -item.totalPrice,
               transactionDate: new Date(),
-              description: `Sale delivery - Order ${order.orderNumber}`,
+              description: `Sale delivery - Order ${order.orderNumber} | COGS: ${itemCOGS.toFixed(3)} from ${fifoResult.batchesUsed} batch(es)`,
               createdBy: req.user.userId,
               created_at: new Date(),
               updated_at: new Date()
             });
-          });
-        }
+
+            logger.info('FIFO allocation for sale', {
+              salesOrderId: id,
+              orderNumber: order.orderNumber,
+              materialId: item.materialId,
+              quantity: item.quantity,
+              cogs: itemCOGS,
+              salePrice: item.totalPrice,
+              grossMargin: item.totalPrice - itemCOGS,
+              batchesUsed: fifoResult.batchesUsed
+            });
+          }
+
+          // Update sales order with total COGS
+          await trx('sales_orders')
+            .where({ id })
+            .update({
+              cogs: totalOrderCOGS,
+              updated_at: new Date()
+            });
+        });
+
+        logger.info('Sales order delivered with FIFO COGS', {
+          salesOrderId: id,
+          orderNumber: order.orderNumber,
+          totalCOGS: totalOrderCOGS,
+          totalRevenue: order.totalAmount,
+          grossProfit: order.totalAmount - totalOrderCOGS
+        });
       }
 
       auditLog('SALES_ORDER_STATUS_UPDATED', req.user.userId, {
@@ -1885,6 +1252,8 @@
       });
 
     } catch (error) {
+      logger.error('Error updating sales order status', {
+        error: error.message,
       logger.error('Error updating sales order status', {
         error: error.message,
         salesOrderId: req.params.id,
@@ -1992,5 +1361,98 @@
   }
 );
 
->>>>>>> 4ed2998e
+// POST /api/sales-orders/:id/invoice - Generate invoice from sales order
+router.post('/:id/invoice',
+  validateParams(Joi.object({ id: Joi.number().integer().positive().required() })),
+  requirePermission('CREATE_INVOICES'),
+  async (req, res) => {
+    try {
+      const { id } = req.params;
+      const { companyId, userId } = req.user;
+      const db = getDbConnection(companyId);
+
+      // Get sales order with items
+      const order = await db('sales_orders')
+        .where({ id })
+        .first();
+
+      if (!order) {
+        return res.status(404).json({
+          success: false,
+          error: 'Sales order not found'
+        });
+      }
+
+      // Only allow invoice generation for confirmed or delivered orders
+      if (order.status !== 'confirmed' && order.status !== 'delivered') {
+        return res.status(400).json({
+          success: false,
+          error: 'Invoice can only be generated for confirmed or delivered orders'
+        });
+      }
+
+      // Get order items
+      const items = await db('sales_order_items')
+        .select('sales_order_items.*', 'materials.name as materialName', 'materials.unit')
+        .leftJoin('materials', 'sales_order_items.materialId', 'materials.id')
+        .where({ salesOrderId: id });
+
+      if (items.length === 0) {
+        return res.status(400).json({
+          success: false,
+          error: 'Cannot generate invoice for order with no items'
+        });
+      }
+
+      // Generate invoice number
+      const invoiceNumber = `INV-${order.orderNumber}-${Date.now()}`;
+
+      // Create invoice record (stored in sales_orders table with invoice metadata)
+      await db('sales_orders')
+        .where({ id })
+        .update({
+          invoiceNumber,
+          invoiceGeneratedAt: new Date(),
+          invoiceGeneratedBy: userId,
+          updated_at: new Date()
+        });
+
+      auditLog('SALES_INVOICE_GENERATED', userId, {
+        salesOrderId: id,
+        orderNumber: order.orderNumber,
+        invoiceNumber,
+        totalAmount: order.totalAmount
+      });
+
+      res.json({
+        success: true,
+        message: 'Invoice generated successfully',
+        data: {
+          invoiceNumber,
+          orderNumber: order.orderNumber,
+          totalAmount: parseFloat(order.totalAmount || 0),
+          items: items.map(item => ({
+            materialName: item.materialName,
+            quantity: parseFloat(item.quantity || 0),
+            unitPrice: parseFloat(item.unitPrice || 0),
+            totalPrice: parseFloat(item.totalPrice || 0),
+            unit: item.unit
+          }))
+        }
+      });
+
+    } catch (error) {
+      logger.error('Error generating sales invoice', {
+        error: error.message,
+        salesOrderId: req.params.id,
+        userId: req.user.userId
+      });
+      res.status(500).json({
+        success: false,
+        error: 'Failed to generate invoice'
+      });
+    }
+  }
+);
+
 module.exports = router;